--- conflicted
+++ resolved
@@ -63,14 +63,9 @@
     
     [SaleStorage.RemainingUnits] : 
       async(state: StateJS, operand: number, data?: any) => {
-<<<<<<< HEAD
         if (this.signer && this.contract !== undefined) {
-          const rTKNAddress_ = await this.contract.token();
-=======
-        if (this.signer && this.contract != undefined) {
           const salecontract_ = new Sale(this.contract, this.signer);
           const rTKNAddress_ = await salecontract_.token();
->>>>>>> 0d72f7b7
           const rTKNContract_ = new ERC20(
             rTKNAddress_,
             this.signer
@@ -86,14 +81,9 @@
 
     [SaleStorage.TotalReserveIn] : 
       async(state: StateJS, operand: number, data?: any) => {
-<<<<<<< HEAD
         if (this.signer && this.contract !== undefined) {
-          const reserveAddress_ = await this.contract.reserve();
-=======
-        if (this.signer && this.contract != undefined) {
           const salecontract_ = new Sale(this.contract, this.signer);
           const reserveAddress_ = await salecontract_.reserve();
->>>>>>> 0d72f7b7
           const reserveContract_ = new ERC20(
             reserveAddress_,
             this.signer
@@ -109,12 +99,8 @@
 
     [SaleStorage.TokenAddress] : 
       async(state: StateJS, operand: number, data?: any) => {
-<<<<<<< HEAD
         if (this.signer && this.contract !== undefined) {
-=======
-        if (this.signer && this.contract != undefined) {
           const salecontract_ = new Sale(this.contract, this.signer);
->>>>>>> 0d72f7b7
           state.stack.push(
             BigNumber.from(
               await salecontract_.token()
@@ -126,12 +112,8 @@
 
     [SaleStorage.ReserveAddress] : 
       async(state: StateJS, operand: number, data?: any) => {
-<<<<<<< HEAD
       if (this.signer && this.contract !== undefined) {
-=======
-      if (this.signer && this.contract != undefined) {
         const salecontract_ = new Sale(this.contract, this.signer);
->>>>>>> 0d72f7b7
         state.stack.push(
           BigNumber.from(
             await salecontract_.reserve()
