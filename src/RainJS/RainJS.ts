<<<<<<< HEAD
import { BigNumber, Contract, ethers, Signer } from 'ethers';
import { arrayify } from '../utils';
import { StateConfig, VM } from '../classes/vm';
import { ERC1155 } from '../contracts/generics/erc1155';
import { ERC20 } from '../contracts/generics/erc20';
import { ERC721 } from '../contracts/generics/erc721';
import { ITier } from '../contracts/tiers/iTier';
import { Provider } from '../types';
=======
import { BigNumber, Contract, ethers, Signer } from "ethers";
import { arrayify } from "../utils";
import { StateConfig, VM } from "../classes/vm";
import { ERC1155 } from "../contracts/generics/erc1155";
import { ERC20 } from "../contracts/generics/erc20";
import { ERC721 } from "../contracts/generics/erc721";
import { ITier } from "../contracts/tiers/iTier";
import { Provider } from "../types";


>>>>>>> 887549c3

/**
 * @public
 * A type for functions to override the default opcodes functions with it.
 */
export type OpcodeFN = (state: StateJS, operand: number, data?: any) => void;

/**
 * @public
 * An interface for creating a key/value pair of custom opcodes functions to override.
 */
export interface ApplyOpFn {
  [key: number]: OpcodeFN;
}

/**
 * @public - An interface, StateJS is basically javascript version of 'State' struct
 * in RainVM, although it doesn't need stackLength and argumentsLength to operate. It
 * receives a regular RainVM in the constructor and initiates the stack for it and all
 * opcodes do their operations to the stack.
 * @see State in RainVM.sol
 *
 */
export interface StateJS {
  /**
   * The property to store the RainVM script constants.
   */
  readonly constants: BigNumber[];

  /**
   * The property to store the RainVM script sources.
   */
  readonly sources: Uint8Array[];

  /**
   * The RainJS's stack.
   */
  readonly stack: BigNumber[];

  /**
   * Used only for zipmap opcode
   */
  readonly argumentsStack: BigNumber[];
}

/**
 * @public - The javascript version of the RainVM, basically does the same job RainVM does
 * but off-chain.
 * @see RainVM in RainVM.sol
 *
 */
export class RainJS {
  /**
   * All of RainVM standard opcodes, i.e. AllStandardOps
   */
  public static Opcodes = VM.Opcodes;

  /**
   * The result state of the executed Rainjs.
   */
  public readonly lastState: BigNumber[] = [];

  /**
   * The property of type StateJS which that RainJS will run based on.
   */
  private readonly state: StateJS;

  /**
   * It is a property for overriding the opcodes. Need to ba passed at the time of construction
   * because the RainJS opcode functions should not change after an instance has be created.
   */
  private readonly applyOpFn?: ApplyOpFn;

  /**
   * An ethers Signer.
   */
  public signer?: Signer;

  /**
   * An ethers provider.
   */
  public provider?: Provider;

  /**
   * An ethers Contract
   */
  public contract?: Contract;

  /**
   * The constructor of RainJS which initiates the RainJS and also a StateJS for a RainVM script.
   *
   * @param state - A regular StateConfig used to new a StateJS object to be used in RainJS.
   * @param options - (optional) used for initiating the optional properties (signer, provider, contract and applyOpFn)
   *
   */
  constructor(
    state: StateConfig,
    options?: {
      signer?: Signer;
      provider?: Provider;
      contract?: Contract;
      applyOpFn?: ApplyOpFn;
    }
  ) {
    const stack: BigNumber[] = [];
    const argumentsStack: BigNumber[] = [];
    const constants: BigNumber[] = [];
    const sources: Uint8Array[] = [];

    for (let i = 0; i < state.constants.length; i++) {
      constants.push(BigNumber.from(state.constants[i]));
    }
    for (let i = 0; i < state.sources.length; i++) {
      sources.push(arrayify(state.sources[i]));
    }

    this.state = {
      stack,
      argumentsStack,
      constants,
      sources,
    };
    this.applyOpFn = options?.applyOpFn;
    this.signer = options?.signer;
    this.contract = options?.contract;
    this.provider = options?.provider ?? options?.signer?.provider;
  }

  /**
   * The main workhorse of RainJS, basically the javascript version of 'eval' method in RainVM.sol.
   * It executes the RainVM script based on each Opcode or the custom opcodes i.e. applyOpFn that
   * has been passed at the time of cinstruction of a RainJS object.
   * @see eval method in RainVM.sol
   *
   * @param data - (optional) An object which is used to provide additional values for "applyOpFn" if there
   * are custom opcodes passed at the time of construction ot to pass in some user input value to the script.
   * @param index - used internally for indicating which item in state sources array to execute for zipmap function.
   *
   */
  private async eval(data?: any, index?: number): Promise<void> {
    const sourcesIndex = index ? index : 0;

    for (let i = 0; i < this.state.sources[sourcesIndex].length; i++) {
      if (this.applyOpFn != undefined) {
        if (
          Object.keys(this.applyOpFn).includes(
            this.state.sources[sourcesIndex][i].toString()
          )
        ) {
          await this.applyOpFn[this.state.sources[sourcesIndex][i]](
            this.state,
            this.state.sources[sourcesIndex][i + 1],
            data
          );
        } else {
          await this.dispatch(
            this.state,
            this.state.sources[sourcesIndex][i],
            this.state.sources[sourcesIndex][i + 1],
            data
          );
        }
      } else {
        await this.dispatch(
          this.state,
          this.state.sources[sourcesIndex][i],
          this.state.sources[sourcesIndex][i + 1],
          data
        );
      }
      i++;
    }
  }

  /**
   * It is a protected method used by eval to run the correct function for each opcode in the script.
   * For each opcode please @see AllStandardOps
   *
   * @param state - StateJS property used in each opcode function to either read or write data into stack.
   * @param opcode - the opcode to dispatch and run the function of that opcode
   * @param operand - the addtional info for each opcode to run based on.
   * @param data - (optional) used only for zipmap opcode in order to be able to run custom function i.e. applyOpFn
   * for zipmap function source.
   *
   */
  private async dispatch(
    state: StateJS,
    opcode: number,
    operand: number,
    data?: any
  ): Promise<void> {
    await this._OPCODE_[opcode](state, operand, data);
  }

  /**
   * Method to execute the RainJS.
   *
   * @param data - (optional) Used as additional info for some local opcodes
   * or custom opcode functions i.e. applyOpFn.
   *
   * @returns - An array represting the final state of the RainJS stack.
   */
  public async run(data?: any): Promise<BigNumber> {
    await this.eval(data);
    this.lastState.push(...this.state.stack.splice(-this.state.stack.length));
    const result_ = this.lastState[this.lastState.length - 1];

    return result_;
  }

  /**
   * key/value pair of opcodes and their functions for all standard opcodes
   */
  protected readonly _OPCODE_: ApplyOpFn = {
    [RainJS.Opcodes.SKIP]: (state: StateJS, operand: number, data?: any) => {
      throw new Error('SKIP is no longer available');
    },

    [RainJS.Opcodes.VAL]: (state: StateJS, operand: number, data?: any) => {
      if (!(operand >> 7)) {
        if (state.constants[operand] != undefined) {
          state.stack.push(state.constants[operand]);
        } else throw new Error('out-of-bound constants');
      } else {
        if (state.argumentsStack[operand & 127] != undefined) {
          state.stack.push(state.argumentsStack[operand & 127]);
        } else throw new Error('out-of-bound arguments');
      }
    },

    [RainJS.Opcodes.DUP]: (state: StateJS, operand: number, data?: any) => {
      state.stack.push(state.stack[operand]);
    },

    [RainJS.Opcodes.ZIPMAP]: async (
      state: StateJS,
      operand: number,
      data?: any
    ) => {
      const sourceIndex_ = operand & 7;
      const numberOfVals_ = (operand & 224) >> 5;
      const a_ = (operand & 24) >> 3;
      const valSize_ = a_ == 3 ? 8 : a_ == 2 ? 16 : a_ == 1 ? 32 : 64;
      const loopSize_ = 64 / valSize_;
      const items_ = state.stack.splice(-(numberOfVals_ + 1));
      let _startIndex = 64 - valSize_;
      let _endIndex = 64;

      if (items_.length == numberOfVals_ + 1) {
        for (let i = 0; i < loopSize_; i++) {
          state.argumentsStack.splice(-(numberOfVals_ + 1));
          for (let j = 0; j < items_.length; j++) {
            state.argumentsStack.push(
              BigNumber.from(
                '0x' +
                  items_[j]
                    .toHexString()
                    .substring(2)
                    .padStart(64, '0')
                    .slice(_startIndex, _endIndex)
              )
            );
          }
          for (let i = 0; i < this.state.sources[sourceIndex_].length; i++) {
            if (this.applyOpFn != undefined) {
              if (
                Object.keys(this.applyOpFn).includes(
                  this.state.sources[sourceIndex_][i].toString()
                )
              ) {
                this.applyOpFn[this.state.sources[sourceIndex_][i]](
                  this.state,
                  this.state.sources[sourceIndex_][i + 1],
                  data
                );
              } else {
                await this.dispatch(
                  this.state,
                  this.state.sources[sourceIndex_][i],
                  this.state.sources[sourceIndex_][i + 1],
                  data
                );
              }
            } else {
              await this.dispatch(
                this.state,
                this.state.sources[sourceIndex_][i],
                this.state.sources[sourceIndex_][i + 1],
                data
              );
            }
            i++;
          }
          _startIndex -= valSize_;
          _endIndex -= valSize_;
        }
      } else throw new Error('Undefined stack variables');
    },

    [RainJS.Opcodes.DEBUG]: (state: StateJS, operand: number, data?: any) => {
      console.log(state.stack);
    },

    [RainJS.Opcodes.BLOCK_NUMBER]: async (
      state: StateJS,
      operand: number,
      data?: any
    ) => {
      if (this.provider != undefined) {
        state.stack.push(BigNumber.from(await this.provider.getBlockNumber()));
      } else throw new Error('Undefined Provider');
    },

    [RainJS.Opcodes.BLOCK_TIMESTAMP]: async (
      state: StateJS,
      operand: number,
      data?: any
    ) => {
      if (this.provider != undefined) {
        state.stack.push(
          BigNumber.from(
            (await this.provider.getBlock(await this.provider.getBlockNumber()))
              .timestamp
          )
        );
      } else throw new Error('Undefined Provider');
    },

    [RainJS.Opcodes.SENDER]: async (
      state: StateJS,
      operand: number,
      data?: any
    ) => {
      if (this.signer != undefined) {
        state.stack.push(BigNumber.from(await this.signer.getAddress()));
      }
    },

    [RainJS.Opcodes.THIS_ADDRESS]: async (
      state: StateJS,
      operand: number,
      data?: any
    ) => {
      if (this.contract != undefined) {
        state.stack.push(BigNumber.from(this.contract.address));
      } else throw new Error('Undefined contract');
    },

    [RainJS.Opcodes.SCALE18_MUL]: (
      state: StateJS,
      operand: number,
      data?: any
    ) => {
      const item2_ = state.stack.pop();
      const item1_ = state.stack.pop();
      if (item1_ && item2_ != undefined) {
        state.stack.push(
          item2_.mul(
            operand <= 18
              ? item1_.mul((10 ** (18 - operand)).toString())
              : item1_.div((10 ** (operand - 18)).toString())
          )
        );
      } else throw new Error('Undefined stack variables');
    },

    [RainJS.Opcodes.SCALE18_DIV]: (
      state: StateJS,
      operand: number,
      data?: any
    ) => {
      const item2_ = state.stack.pop();
      const item1_ = state.stack.pop();
      if (item1_ && item2_ != undefined) {
        state.stack.push(
          (operand <= 18
            ? item1_.mul((10 ** (18 - operand)).toString())
            : item1_.div((10 ** (operand - 18)).toString())
          ).div(item2_)
        );
      } else throw new Error('Undefined stack variables');
    },

    [RainJS.Opcodes.SCALE18]: (state: StateJS, operand: number, data?: any) => {
      const item_ = state.stack.pop();
      if (item_ != undefined) {
        state.stack.push(
          operand <= 18
            ? item_.mul((10 ** (18 - operand)).toString())
            : item_.div((10 ** (operand - 18)).toString())
        );
      } else throw new Error('Undefined stack variable');
    },

    [RainJS.Opcodes.SCALEN]: (state: StateJS, operand: number, data?: any) => {
      const item_ = state.stack.pop();
      if (item_ != undefined) {
        state.stack.push(
          operand <= 18
            ? item_.div((10 ** (18 - operand)).toString())
            : item_.mul((10 ** (operand - 18)).toString())
        );
      } else throw new Error('Undefined stack variable');
    },

    [RainJS.Opcodes.SCALE_BY]: (
      state: StateJS,
      operand: number,
      data?: any
    ) => {
      const item_ = state.stack.pop();
      const operandSign_ = (operand & 255) >> 7;
      let _operand = operand & 127;
      if (item_ != undefined) {
        if (operandSign_) {
          state.stack.push(item_.div((10 ** _operand).toString()));
        } else {
          state.stack.push(item_.mul((10 ** _operand).toString()));
        }
      } else throw new Error('Undefined stack variable');
    },

    [RainJS.Opcodes.SCALE18_ONE]: (
      state: StateJS,
      operand: number,
      data?: any
    ) => {
      state.stack.push(BigNumber.from('1000000000000000000'));
    },

    [RainJS.Opcodes.SCALE18_DECIMALS]: (
      state: StateJS,
      operand: number,
      data?: any
    ) => {
      state.stack.push(BigNumber.from(18));
    },

    [RainJS.Opcodes.ADD]: (state: StateJS, operand: number, data?: any) => {
      let _item;
      let _accumulator = ethers.constants.Zero;
      for (let i = 0; i < operand; i++) {
        _item = state.stack.pop();
        if (_item != undefined) {
          _accumulator = _accumulator.add(_item);
        } else throw new Error('Undefined stack variables');
      }
      state.stack.push(_accumulator);
    },

    [RainJS.Opcodes.SATURATING_ADD]: (
      state: StateJS,
      operand: number,
      data?: any
    ) => {
      const items_ = state.stack.splice(-operand);
      let _accumulator = ethers.constants.Zero;
      let _item;
      for (let i = 0; i < operand; i++) {
        _item = items_.shift();
        if (_item != undefined) {
          _accumulator = _accumulator.add(_item);
          _accumulator = _accumulator.gt(ethers.constants.MaxUint256)
            ? ethers.constants.MaxUint256
            : _accumulator;
        } else throw new Error('Undefined stack variables');
      }
      state.stack.push(_accumulator);
    },

    [RainJS.Opcodes.SUB]: (state: StateJS, operand: number, data?: any) => {
      const items_ = state.stack.splice(-operand);
      let _accumulator = items_.shift();
      let _item;
      if (_accumulator != undefined) {
        for (let i = 1; i < operand; i++) {
          _item = items_.shift();
          if (_item != undefined) {
            _accumulator = _accumulator.sub(_item);
          } else throw new Error('Undefined stack variables');
        }
        if (_accumulator.isNegative()) {
          throw new Error('Invalid value (negative value not allowed)');
        } else state.stack.push(_accumulator);
      } else throw new Error('Undefined stack variables');
    },

    [RainJS.Opcodes.SATURATING_SUB]: (
      state: StateJS,
      operand: number,
      data?: any
    ) => {
      const items_ = state.stack.splice(-operand);
      let _accumulator = items_.shift();
      let _item;
      if (_accumulator != undefined) {
        for (let i = 1; i < operand; i++) {
          _item = items_.shift();
          if (_item != undefined) {
            _accumulator = _accumulator?.sub(_item);
            _accumulator = _accumulator.gt(0)
              ? _accumulator
              : ethers.constants.Zero;
          } else throw new Error('Undefined stack variabble');
        }
        state.stack.push(_accumulator);
      } else throw new Error('Undefined stack variables');
    },

    [RainJS.Opcodes.MUL]: (state: StateJS, operand: number, data?: any) => {
      let _accumulator = ethers.constants.One;
      let _item;
      for (let i = 0; i < operand; i++) {
        _item = state.stack.pop();
        if (_item != undefined) {
          _accumulator = _accumulator.mul(_item);
        } else throw new Error('Undefined stack variables');
      }
      state.stack.push(_accumulator);
    },

    [RainJS.Opcodes.SATURATING_MUL]: (
      state: StateJS,
      operand: number,
      data?: any
    ) => {
      const items_ = state.stack.splice(-operand);
      let _accumulator = ethers.constants.One;
      let _item;
      for (let i = 0; i < operand; i++) {
        _item = items_.shift();
        if (_item != undefined) {
          _accumulator = _accumulator.mul(_item);
          _accumulator = _accumulator.gt(ethers.constants.MaxUint256)
            ? ethers.constants.MaxUint256
            : _accumulator;
        } else throw new Error('Undefined stack variables');
      }
      state.stack.push(_accumulator);
    },

    [RainJS.Opcodes.DIV]: (state: StateJS, operand: number, data?: any) => {
      const items_ = state.stack.splice(-operand);
      let _accumulator = items_.shift();
      let _item;
      if (_accumulator != undefined) {
        for (let i = 1; i < operand; i++) {
          _item = items_.shift();
          if (_item != undefined) {
            _accumulator = _accumulator.div(_item);
          } else throw new Error('Undefined stack variables');
        }
        state.stack.push(_accumulator);
      } else throw new Error('Undefined stack variables');
    },

    [RainJS.Opcodes.MOD]: (state: StateJS, operand: number, data?: any) => {
      const items_ = state.stack.splice(-operand);
      let _accumulator = items_.shift();
      let _item;
      if (_accumulator != undefined) {
        for (let i = 1; i < operand; i++) {
          _item = items_.shift();
          if (_item != undefined) {
            _accumulator = _accumulator.mod(_item);
          } else throw new Error('Undefined stack variables');
        }
        state.stack.push(_accumulator);
      } else throw new Error('Undefined stack variables');
    },

    [RainJS.Opcodes.EXP]: (state: StateJS, operand: number, data?: any) => {
      const items_ = state.stack.splice(-operand);
      let _accumulator = items_.shift();
      let _item;
      if (_accumulator != undefined) {
        for (let i = 1; i < operand; i++) {
          _item = items_.shift();
          if (_item != undefined) {
            _accumulator = _accumulator.pow(_item);
          } else throw new Error('Undefined stack variables');
        }
        state.stack.push(_accumulator);
      } else throw new Error('Undefined stack variables');
    },

    [RainJS.Opcodes.MIN]: (state: StateJS, operand: number, data?: any) => {
      const items_ = state.stack.splice(-operand);
      if (items_.length == operand) {
        state.stack.push(items_.reduce((e, m) => (e.lt(m) ? e : m)));
      } else throw new Error('Undefined stack variables');
    },

    [RainJS.Opcodes.MAX]: (state: StateJS, operand: number, data?: any) => {
      const items_ = state.stack.splice(-operand);
      if ((items_.length = operand)) {
        state.stack.push(items_.reduce((e, m) => (e.gt(m) ? e : m)));
      } else throw new Error('Undefined stack variables');
    },

    [RainJS.Opcodes.ISZERO]: (state: StateJS, operand: number, data?: any) => {
      const item_ = state.stack.pop();
      if (item_ != undefined) {
        state.stack.push(
          item_.isZero() ? ethers.constants.One : ethers.constants.Zero
        );
      } else throw new Error('Undefined stack variable');
    },

    [RainJS.Opcodes.EAGER_IF]: (
      state: StateJS,
      operand: number,
      data?: any
    ) => {
      const false_ = state.stack.pop();
      const true_ = state.stack.pop();
      const condition_ = state.stack.pop();
      if (false_ && true_ && condition_ != undefined) {
        state.stack.push(condition_.gt(0) ? true_ : false_);
      } else throw new Error('Undefined stack variables');
    },

    [RainJS.Opcodes.EQUAL_TO]: (
      state: StateJS,
      operand: number,
      data?: any
    ) => {
      const item2_ = state.stack.pop();
      const item1_ = state.stack.pop();
      if (item1_ && item2_ != undefined) {
        state.stack.push(
          item2_.eq(item1_) ? ethers.constants.One : ethers.constants.Zero
        );
      } else throw new Error('Underfined stack variables');
    },

    [RainJS.Opcodes.LESS_THAN]: (
      state: StateJS,
      operand: number,
      data?: any
    ) => {
      const item2_ = state.stack.pop();
      const item1_ = state.stack.pop();
      if (item1_ && item2_ != undefined) {
        state.stack.push(
          item2_.gt(item1_) ? ethers.constants.One : ethers.constants.Zero
        );
      } else throw new Error('Undefined stack variables');
    },

    [RainJS.Opcodes.GREATER_THAN]: (
      state: StateJS,
      operand: number,
      data?: any
    ) => {
      const item2_ = state.stack.pop();
      const item1_ = state.stack.pop();
      if (item1_ && item2_ != undefined) {
        state.stack.push(
          item2_.lt(item1_) ? ethers.constants.One : ethers.constants.Zero
        );
      } else throw new Error('Undefined stack variables');
    },

    [RainJS.Opcodes.EVERY]: (state: StateJS, operand: number, data?: any) => {
      const items_ = state.stack.splice(-operand);
      let _check;
      let _item;
      for (let i = 0; i < operand; i++) {
        _item = items_.shift();
        if (_item != undefined) {
          if (_item.isZero()) {
            _check = ethers.constants.Zero;
            break;
          } else _check = ethers.constants.One;
        } else throw new Error('Undefined stack variables');
      }
      if (_check != undefined) {
        state.stack.push(_check);
      } else throw new Error('Undefined stack variable');
    },

    [RainJS.Opcodes.ANY]: (state: StateJS, operand: number, data?: any) => {
      const items_ = state.stack.splice(-operand);
      let _check;
      let _item;
      for (let i = 0; i < operand; i++) {
        _item = items_.shift();
        if (_item != undefined) {
          if (_item.gt(0)) {
            _check = ethers.constants.One;
            break;
          } else _check = ethers.constants.Zero;
        } else throw new Error('Undefined stack variables');
      }
      if (_check != undefined) {
        state.stack.push(_check);
      } else throw new Error('Undefined stack variable');
    },

    [RainJS.Opcodes.REPORT]: async (
      state: StateJS,
      operand: number,
      data?: any
    ) => {
      const item2_ = state.stack.pop();
      const item1_ = state.stack.pop();
      if (item1_ && item2_ && this.signer != undefined) {
        const account_ =
          '0x' + item2_.toHexString().substring(2).padStart(64, '0');
        const iTierContract = new ITier(
          '0x' + item1_.toHexString().substring(2).padStart(64, '0'),
          this.signer
        );
        state.stack.push(await iTierContract.report(account_));
      } else throw new Error('Undefined stack variables');
    },

    [RainJS.Opcodes.NEVER]: (state: StateJS, operand: number, data?: any) => {
      state.stack.push(ethers.constants.MaxUint256);
    },

    [RainJS.Opcodes.ALWAYS]: (state: StateJS, operand: number, data?: any) => {
      state.stack.push(ethers.constants.Zero);
    },

    [RainJS.Opcodes.SATURATING_DIFF]: (
      state: StateJS,
      operand: number,
      data?: any
    ) => {
      const report2_ = state.stack
        .pop()
        ?.toHexString()
        .substring(2)
        .padStart(64, '0');
      const report1_ = state.stack
        .pop()
        ?.toHexString()
        .substring(2)
        .padStart(64, '0');
      if (report1_ && report2_ != undefined) {
        let _startIndex = 0;
        let _endIndex = 8;
        let _result = '';
        let _tierRep1;
        let _tierRep2;

        for (let i = 0; i < 8; i++) {
          _tierRep1 = BigNumber.from(
            '0x' + report1_.slice(_startIndex, _endIndex)
          );
          _tierRep2 = BigNumber.from(
            '0x' + report2_.slice(_startIndex, _endIndex)
          );
          _result += _tierRep1.gt(_tierRep2)
            ? _tierRep1
                .sub(_tierRep2)
                .toHexString()
                .substring(2)
                .padStart(8, '0')
            : '00000000';
          _startIndex += 8;
          _endIndex += 8;
        }
        state.stack.push(BigNumber.from('0x' + _result));
      } else throw new Error('Undefined stack variables');
    },

    [RainJS.Opcodes.UPDATE_BLOCKS_FOR_TIER_RANGE]: (
      state: StateJS,
      operand: number,
      data?: any
    ) => {
      const endTier_ = operand >> 4;
      const startTier_ = operand & 15;
      const blockNumber_ = state.stack
        .pop()
        ?.toHexString()
        .substring(2)
        .padStart(8, '0');
      const report_ = state.stack
        .pop()
        ?.toHexString()
        .substring(2)
        .padStart(64, '0');
      if (report_ && blockNumber_ != undefined) {
        let _startIndex = (8 - endTier_) * 8;
        let _endIndex = _startIndex + 8;
        let _result = report_.slice(0, _startIndex);
        const resultLow_ = report_.slice(
          _startIndex + (endTier_ - startTier_) * 8
        );

        for (let i = 0; i < endTier_ - startTier_; i++) {
          _result +=
            report_.slice(_startIndex, _endIndex) > blockNumber_
              ? blockNumber_
              : report_.slice(_startIndex, _endIndex);
          _startIndex += 8;
          _endIndex += 8;
        }
        state.stack.push(BigNumber.from('0x' + _result + resultLow_));
      } else throw new Error('Undefined stack variables');
    },

    [RainJS.Opcodes.SELECT_LTE]: (
      state: StateJS,
      operand: number,
      data?: any
    ) => {
      const length_ = operand & 31;
      const mode_ = (operand & 96) >> 5;
      const logic_ = (operand & 128) >> 7;
      const blockNumber_ = state.stack
        .pop()
        ?.toHexString()
        .substring(2)
        .padStart(8, '0');
      let _item;
      // array of raw reports
      let _reports: string[] = [];
      // array of array of each tier's lte report
      let _reportsAtTier: string[][] = [[], [], [], [], [], [], [], []];
      let _result = '';

      //building an array of each tier's report against blockNumber_
      //tiers greater than blockNumber_ will get "ffffffff"
      if (blockNumber_ != undefined) {
        for (let i = 0; i < length_; i++) {
          let _startIndex = 0;
          let _endIndex = 8;
          _item = state.stack.pop();
          if (_item != undefined) {
            _reports[i] = _item.toHexString().substring(2).padStart(64, '0');
            for (let j = 0; j < 8; j++) {
              _reportsAtTier[j].push(
                blockNumber_ < _reports[i].slice(_startIndex, _endIndex)
                  ? 'ffffffff'
                  : _reports[i].slice(_startIndex, _endIndex)
              );
              _startIndex += 8;
              _endIndex += 8;
            }
          } else throw new Error('Undefined stack variables');
        }
      } else throw new Error('Undefined stack variable');

      // logic_ and mode_ selections
      if (logic_) {
        for (let i = 0; i < 8; i++) {
          if (mode_ == 0) {
            _reportsAtTier[i] = [
              _reportsAtTier[i].reduce((e, m) => (e < m ? e : m)),
            ];
          } else if (mode_ == 1) {
            //filter out "ffffffff"
            _reportsAtTier[i] = _reportsAtTier[i].filter(
              (e) => e != 'ffffffff'
            );
            _reportsAtTier[i] =
              _reportsAtTier[i].length > 0
                ? [_reportsAtTier[i].reduce((e, m) => (e > m ? e : m))]
                : ['ffffffff'];
          } else if (mode_ == 2) {
            //filter out "ffffffff"
            _reportsAtTier[i] = _reportsAtTier[i].filter(
              (e) => e != 'ffffffff'
            );
            _reportsAtTier[i] =
              _reportsAtTier[i].length > 0
                ? [_reportsAtTier[i][_reportsAtTier[i].length - 1]]
                : ['ffffffff'];
          }
        }
      } else {
        for (let i = 0; i < 8; i++) {
          if (mode_ == 0) {
            //check if "ffffffff" exists within the tier's array
            _reportsAtTier[i] = _reportsAtTier[i].includes('ffffffff')
              ? ['ffffffff']
              : [_reportsAtTier[i].reduce((e, m) => (e < m ? e : m))];
          } else if (mode_ == 1) {
            //check if "ffffffff" exists within the tier's array
            _reportsAtTier[i] = _reportsAtTier[i].includes('ffffffff')
              ? ['ffffffff']
              : [_reportsAtTier[i].reduce((e, m) => (e > m ? e : m))];
          } else if (mode_ == 2) {
            //check if "ffffffff" exists within the tier's array
            _reportsAtTier[i] = _reportsAtTier[i].includes('ffffffff')
              ? ['ffffffff']
              : [_reportsAtTier[i][_reportsAtTier[i].length - 1]];
          }
        }
      }
      //building the final report
      for (let i = 0; i < 8; i++) {
        _result += _reportsAtTier[i][0];
      }
      state.stack.push(BigNumber.from('0x' + _result));
    },

    [RainJS.Opcodes.IERC20_BALANCE_OF]: async (
      state: StateJS,
      operand: number,
      data?: any
    ) => {
      const item2_ = state.stack.pop();
      const item1_ = state.stack.pop();
      if (item1_ && item2_ && this.signer != undefined) {
        const account_ =
          '0x' + item2_.toHexString().substring(2).padStart(64, '0');
        const erc20Address_ =
          '0x' + item1_.toHexString().substring(2).padStart(64, '0');
        const erc20Contract_ = new ERC20(erc20Address_, this.signer);
        state.stack.push(await erc20Contract_.balanceOf(account_));
      } else throw new Error('Undefined stack variables');
    },

    [RainJS.Opcodes.IERC20_TOTAL_SUPPLY]: async (
      state: StateJS,
      operand: number,
      data?: any
    ) => {
      const item_ = state.stack.pop();
      if (item_ && this.signer != undefined) {
        const erc20Address_ =
          '0x' + item_.toHexString().substring(2).padStart(64, '0');
        const erc20Contract_ = new ERC20(erc20Address_, this.signer);
        state.stack.push(await erc20Contract_.totalSupply());
      } else throw new Error('Undefined stack variable');
    },

    [RainJS.Opcodes.IERC721_BALANCE_OF]: async (
      state: StateJS,
      operand: number,
      data?: any
    ) => {
      const item2_ = state.stack.pop();
      const item1_ = state.stack.pop();
      if (item1_ && item2_ && this.signer != undefined) {
        const account_ =
          '0x' + item2_.toHexString().substring(2).padStart(64, '0');
        const erc721Address_ =
          '0x' + item1_.toHexString().substring(2).padStart(64, '0');
        const erc721Contract_ = new ERC721(erc721Address_, this.signer);
        state.stack.push(await erc721Contract_.balanceOf(account_));
      } else throw new Error('Undefined stack variables');
    },

    [RainJS.Opcodes.IERC721_OWNER_OF]: async (
      state: StateJS,
      operand: number,
      data?: any
    ) => {
      const item2_ = state.stack.pop();
      const item1_ = state.stack.pop();
      if (item1_ && item2_ && this.signer != undefined) {
        const tokenId_ = BigNumber.from(item2_);
        const erc721Address_ =
          '0x' + item1_.toHexString().substring(2).padStart(64, '0');
        const erc721Contract_ = new ERC721(erc721Address_, this.signer);
        state.stack.push(
          BigNumber.from(await erc721Contract_.ownerOf(tokenId_))
        );
      } else throw new Error('Undefined stack variable');
    },

    [RainJS.Opcodes.IERC1155_BALANCE_OF]: async (
      state: StateJS,
      operand: number,
      data?: any
    ) => {
      const item3_ = state.stack.pop();
      const item2_ = state.stack.pop();
      const item1_ = state.stack.pop();
      if (item1_ && item2_ && item3_ && this.signer != undefined) {
        const id_ = BigNumber.from(item3_);
        const account_ =
          '0x' + item2_.toHexString().substring(2).padStart(64, '0');
        const erc1155Address_ =
          '0x' + item1_.toHexString().substring(2).padStart(64, '0');
        const erc1155Contract_ = new ERC1155(erc1155Address_, this.signer);
        state.stack.push(await erc1155Contract_.balanceOf(account_, id_));
      } else throw new Error('Undefined stack variables');
    },

    [RainJS.Opcodes.IERC1155_BALANCE_OF_BATCH]: async (
      state: StateJS,
      operand: number,
      data?: any
    ) => {
      const item3_ = state.stack.splice(-(operand + 1));
      const item2_ = state.stack.splice(-(operand + 1));
      const item1_ = state.stack.pop();
      if (
        item1_ &&
        item2_ &&
        item3_ &&
        this.signer != undefined &&
        item2_.length == item3_.length
      ) {
        const tokenIds_: BigNumber[] = [];
        for (let i = 0; i < item3_.length; i++) {
          tokenIds_.push(BigNumber.from(item3_[i]));
        }
        const accounts_: string[] = [];
        for (let i = 0; i < item2_.length; i++) {
          accounts_.push(
            '0x' + item2_[i].toHexString().substring(2).padStart(64, '0')
          );
        }
        const erc1155Address_ =
          '0x' + item1_.toHexString().substring(2).padStart(64, '0');
        const erc1155Contract_ = new ERC1155(erc1155Address_, this.signer);
        state.stack.push(
          ...(await erc1155Contract_.balanceOfBatch(accounts_, tokenIds_))
        );
      } else throw new Error('Undefined stack variable');
    },
  };
}<|MERGE_RESOLUTION|>--- conflicted
+++ resolved
@@ -1,13 +1,3 @@
-<<<<<<< HEAD
-import { BigNumber, Contract, ethers, Signer } from 'ethers';
-import { arrayify } from '../utils';
-import { StateConfig, VM } from '../classes/vm';
-import { ERC1155 } from '../contracts/generics/erc1155';
-import { ERC20 } from '../contracts/generics/erc20';
-import { ERC721 } from '../contracts/generics/erc721';
-import { ITier } from '../contracts/tiers/iTier';
-import { Provider } from '../types';
-=======
 import { BigNumber, Contract, ethers, Signer } from "ethers";
 import { arrayify } from "../utils";
 import { StateConfig, VM } from "../classes/vm";
@@ -16,9 +6,6 @@
 import { ERC721 } from "../contracts/generics/erc721";
 import { ITier } from "../contracts/tiers/iTier";
 import { Provider } from "../types";
-
-
->>>>>>> 887549c3
 
 /**
  * @public
