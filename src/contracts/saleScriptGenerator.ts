<<<<<<< HEAD
import { ethers, BigNumberish, BigNumber } from 'ethers';
import { Sale } from './sale';
=======

import { ethers, BigNumberish, BytesLike } from 'ethers';
import { Sale } from "./sale"
>>>>>>> 8473af2b
import { StateConfig, VM } from '../classes/vm';
import { parseUnits, concat, op } from '../utils';

/**
 * Standard cap per wallet modes
 */
export enum WalletCapMode {
  min,
  max,
  both,
}

/**
 * applyWalletCap call options
 */
export type WalletCapOptions = {
  minWalletCap?: number;
  maxWalletCap?: number;
  tierMultiplierMode?: boolean;
  tierAddress?: string;
  tierMultiplier?: number[];
  tierActivation?: (number | string)[];
};

/**
<<<<<<< HEAD
 * @public - PriceCurve is an abstract class that all the other sale types (sub-classes) will inherit from.
 *
 * @remarks - It holds all the global methods for generating a sale script with different features for a sale
 * such as tier discount which makes depolying a new sale contracts with different features easy.
 *
 * @important - the order of calling the methods of this class is important, meaning in order to get the
 * desired result for the sale, mthods should be called in correct order, although it is worth saying
 * that even if the order is not followed, the result will still be reliable if that is been done by intention.
 * For example if we call 'applyExtraTime' method after the the 'applyTierDiscount' method, the extra
 * time discount will be applied to the result of 'applyTierDiscount' and if before that, it will be vice versa.
 * The general order for calling these methods is:
 *    1.applyExtraTimeDiscount
 *    2.applyTierDiscount
 *    3.applyWalletCap
 *
 * Must be newed by the extending sub-classes.
 *
 */
export abstract class PriceCurve {
  /**
   * Constructor of PriceCurve class that must be instantiated by sun-classes.
   *
   * @param stateConfig - Constructed by sub-classes
   */
  constructor(public stateConfig: StateConfig) {}

  /**
   * Method to apply extra time discount to the sale. if sale's continues into extra time
   * then those addresses that have met the critera of extra time discount which is already
   * purchased a certain amount of rTKN will get some discount on price for their next purchase.
   *
   * @important - Sale should have extra time feature in order for extra time discount to be effective.
   * @see SaleDuration.applyExtraTime - to deploy a sale that has extra time feature
   *
   * @param endTimestamp - Usual end time of the sale.
   * @param extraTimeDiscountThreshold - the criteria for extra time discount, if the address has already
   * purchased more than this amount then it will recieve the discount for its next purchases once the sale
   * is gone into extra time.
   * @param extraTimeDiscount - The amount of discount the address will receive.
   *
   * @returns a VM StateConfig
   *
   */
=======
* @public - PriceCurve is an class that all the other sale types (sub-classes) will inherit from.
* 
* @remarks - It holds all the global methods for generating a sale script with different features for a sale
* such as tier discount which makes depolying a new sale contracts with different features easy.
* 
* @important - the order of calling the methods of this class is important, meaning in order to get the 
* desired result for the sale, mthods should be called in correct order, although it is worth saying 
* that even if the order is not followed, the result will still be reliable if that is been done by intention.
* For example if we call 'applyExtraTime' method after the the 'applyTierDiscount' method, the extra 
* time discount will be applied to the result of 'applyTierDiscount' and if before that, it will be vice versa. 
* The general order for calling these methods is: 
*    1.applyExtraTimeDiscount
*    2.applyTierDiscount
*    3.applyWalletCap
* 
*/
export class PriceCurve {

  public constants: BigNumberish[];
  public sources: BytesLike[];
  public stackLength: BigNumberish;
  public argumentsLength: BigNumberish;

  /**
  * Constructor of PriceCurve class.
  * 
  * @param stateConfig - A StatecConfig
  */
  constructor(stateConfig: StateConfig) {
    this.constants = stateConfig.constants;
    this.sources = stateConfig.sources;
    this.stackLength = stateConfig.stackLength;
    this.argumentsLength = stateConfig.argumentsLength;
  }

  /**
  * Method to apply extra time discount to the sale. if sale's continues into extra time 
  * then those addresses that have met the critera of extra time discount which is already 
  * purchased a certain amount of rTKN will get some discount on price for their next purchase.
  * 
  * @important - Sale should have extra time feature in order for extra time discount to be effective.
  * @see SaleDuration.applyExtraTime - to deploy a sale that has extra time feature
  * 
  * @param endTimestamp - Usual end time of the sale.
  * @param extraTimeDiscountThreshold - the criteria for extra time discount, if the address has already 
  * purchased more than this amount then it will recieve the discount for its next purchases once the sale 
  * is gone into extra time.
  * @param extraTimeDiscount - The amount of discount the address will receive.
  * 
  * @returns this
  *
  */
>>>>>>> 8473af2b
  public applyExtraTimeDiscount(
    endTimestamp: number,
    extraTimeDiscountThreshold: number,
    extraTimeDiscount: number
  ): this {
    const EXTRA_TIME_DISCOUNT = (i: number) =>
      concat([
        op(Sale.Opcodes.VAL, i - 4),
        op(Sale.Opcodes.BLOCK_TIMESTAMP),
        op(Sale.Opcodes.GREATER_THAN),
        op(Sale.Opcodes.VAL, i - 3),
        op(Sale.Opcodes.TOKEN_ADDRESS),
        op(Sale.Opcodes.SENDER),
        op(Sale.Opcodes.IERC20_BALANCE_OF),
        op(Sale.Opcodes.GREATER_THAN),
        op(Sale.Opcodes.ANY, 2),
      ]);
    const DISCOUNT_CONDITION_SOURCES = (i: number) =>
      concat([
        op(Sale.Opcodes.VAL, i - 2),
        op(Sale.Opcodes.MUL, 2),
        op(Sale.Opcodes.VAL, i - 1),
        op(Sale.Opcodes.DIV, 2),
        op(Sale.Opcodes.EAGER_IF),
      ]);
<<<<<<< HEAD
    this.stateConfig.constants.push(
      endTimestamp,
      parseUnits(extraTimeDiscountThreshold.toString()),
      100 - extraTimeDiscount,
      100
    );
    this.stateConfig.sources = [
=======
    this.constants.push(
      endTimestamp,
      parseUnits(extraTimeDiscountThreshold.toString()),
      100 - extraTimeDiscount,
      100,
    );
    this.sources = [
>>>>>>> 8473af2b
      concat([
        EXTRA_TIME_DISCOUNT(this.constants.length),
        ...this.sources,
        op(Sale.Opcodes.DUP, 1),
<<<<<<< HEAD
        DISCOUNT_CONDITION_SOURCES(this.stateConfig.constants.length),
      ]),
    ];
    this.stateConfig.stackLength = Number(this.stateConfig.stackLength) + 20;
=======
        DISCOUNT_CONDITION_SOURCES(this.constants.length),
      ])
    ];
    this.stackLength = Number(
      this.stackLength
    ) + 20;
>>>>>>> 8473af2b

    return this;
  }

  /**
<<<<<<< HEAD
   * Method to apply tiers' discounts to the sale. Tiered addresses will get discount based on the tier they hold.
   *
   * @param tierAddress - The Tier contract address.
   * @param tierDiscount - An array of each tiers' discount ranging between 0 - 99.
   * @param tierActivation - (optional) An array of number of blocks for each tier that will be the required period
   * of time for a tiered address which that tier's status needs to be held in order to be eligible for that tier's discount.
   *
   * @returns a VM StateConfig
   *
   */
  public applyTierDiscount(
=======
  * Method to apply tiers' discounts to the sale. Tiered addresses will get discount based on the tier they hold. 
  * 
  * @param tierAddress - The Tier contract address.
  * @param tierDiscount - An array of each tiers' discount ranging between 0 - 99.
  * @param tierActivation - (optional) An array of number of blocks for each tier that will be the required period 
  * of time for a tiered address which that tier's status needs to be held in order to be eligible for that tier's discount.
  * 
  * @returns this
  *
  */
  public applyTierDiscount(    
>>>>>>> 8473af2b
    tierAddress: string,
    tierDiscount: number[],
    tierActivation?: (number | string)[]
  ): this {
    const stateConfig = VM.tierBasedDiscounter(
      this,
      tierAddress,
      tierDiscount,
      { tierActivation }
    );
    this.constants = stateConfig.constants;
    this.sources = stateConfig.sources;
    this.stackLength = stateConfig.stackLength;
    this.argumentsLength = stateConfig.argumentsLength;

    return this;
  }

  /**
<<<<<<< HEAD
   * Method to apply cap per wallet to the sale. addresses can only buy that certain amount of rTKNs.
   * With the option of applying multiplier for max cap per wallet.
   *
   * @param mode - The mode that determines if there is max or min cap per wallet or both.
   * @param options.minWalletCap - (optional) The number for min cap per wallet, addresses cannot buy less number of rTKNs than this amount.
   * @param options.maxWalletCap - (optional) The number for max cap per wallet, addresses cannot buy more number of rTKNs than this amount.
   * @param options.tierMultiplierMode - (optional) Set true in order to apply Multiplier for max cap per wallet.
   * @param options.tierAddress - (optional) The Tier contract address for tiers' max cap per wallet multiplier.
   * @param options.tierMultiplier - (optional) An array of each tiers' Multiplier value.
   * @param options.tierActivation - (optional) An array of number of blocks for each tier that will be the required period
   * of time for a tiered address which that tier's status needs to be held in order to be eligible for that tier's discount.
   *
   * @returns a VM StateConfig
   *
   */
  public applyWalletCap(mode: WalletCapMode, options?: WalletCapOptions): this {
    if (!options) {
      options = {};
    }
=======
  * Method to apply cap per wallet to the sale. addresses can only buy that certain amount of rTKNs.
  * With the option of applying multiplier for max cap per wallet. 
  * 
  * @param mode - The mode that determines if there is max or min cap per wallet or both.
  * @param options.minWalletCap - (optional) The number for min cap per wallet, addresses cannot buy less number of rTKNs than this amount.
  * @param options.maxWalletCap - (optional) The number for max cap per wallet, addresses cannot buy more number of rTKNs than this amount.
  * @param options.tierMultiplierMode - (optional) Set true in order to apply Multiplier for max cap per wallet.
  * @param options.tierAddress - (optional) The Tier contract address for tiers' max cap per wallet multiplier.
  * @param options.tierMultiplier - (optional) An array of each tiers' Multiplier value.
  * @param options.tierActivation - (optional) An array of number of blocks for each tier that will be the required period 
  * of time for a tiered address which that tier's status needs to be held in order to be eligible for that tier's discount. 
  * 
  * @returns this
  *
  */
  public applyWalletCap(
    mode: WalletCapMode,
    options?: WalletCapOptions
  ) : this {
    if (!options) { options = { }; }
>>>>>>> 8473af2b

    const MIN_CAP_SOURCES = (i: number) =>
      concat([
        op(Sale.Opcodes.VAL, i),
        op(Sale.Opcodes.CURRENT_BUY_UNITS),
        op(Sale.Opcodes.TOKEN_ADDRESS),
        op(Sale.Opcodes.SENDER),
        op(Sale.Opcodes.IERC20_BALANCE_OF),
        op(Sale.Opcodes.ADD, 2),
        op(Sale.Opcodes.LESS_THAN),
      ]);
    const MAX_CAP_SOURCES = () =>
      concat([
        op(Sale.Opcodes.CURRENT_BUY_UNITS),
        op(Sale.Opcodes.TOKEN_ADDRESS),
        op(Sale.Opcodes.SENDER),
        op(Sale.Opcodes.IERC20_BALANCE_OF),
        op(Sale.Opcodes.ADD, 2),
        op(Sale.Opcodes.GREATER_THAN),
      ]);

    if (mode == WalletCapMode.min && options.minWalletCap) {
      this.constants.push(
        parseUnits(options.minWalletCap.toString()).sub(1),
        ethers.constants.MaxUint256
      );
<<<<<<< HEAD
      this.stateConfig.sources[0] = concat([
        this.stateConfig.sources[0],
        MIN_CAP_SOURCES(this.stateConfig.constants.length - 2),
        op(Sale.Opcodes.DUP, 0),
        op(Sale.Opcodes.VAL, this.stateConfig.constants.length - 1),
        op(Sale.Opcodes.EAGER_IF),
      ]);
      this.stateConfig.stackLength = Number(this.stateConfig.stackLength) + 15;

      return this;
    } else if (mode == WalletCapMode.max && options.maxWalletCap) {
      if (
        options.tierMultiplierMode &&
        options.tierAddress &&
        options.tierMultiplier
      ) {
=======
      this.sources[0] = 
        concat([
          this.sources[0],
          MIN_CAP_SOURCES(this.constants.length - 2),
          op(Sale.Opcodes.DUP, 0),
          op(Sale.Opcodes.VAL, this.constants.length - 1),
          op(Sale.Opcodes.EAGER_IF)
        ]);
      this.stackLength = Number(
        this.stackLength
      ) + 15;

      return this;  
    }

    else if (mode == WalletCapMode.max && options.maxWalletCap) {
      if (options.tierMultiplierMode && options.tierAddress && options.tierMultiplier) {
>>>>>>> 8473af2b
        let maxCapConfig: StateConfig = {
          constants: [parseUnits(options.maxWalletCap.toString())],
          sources: [concat([op(Sale.Opcodes.VAL, 0)])],
          stackLength: 1,
          argumentsLength: 0,
        };
        maxCapConfig = VM.tierBasedMultiplier(
          maxCapConfig,
          options.tierAddress,
          options.tierMultiplier,
          { tierActivation: options.tierActivation }
        );
<<<<<<< HEAD
        maxCapConfig.constants.push(ethers.constants.MaxUint256);
        maxCapConfig.sources[0] = concat([
          maxCapConfig.sources[0],
          MAX_CAP_SOURCES(),
          op(Sale.Opcodes.DUP, 0),
          op(Sale.Opcodes.VAL, maxCapConfig.constants.length - 1),
          op(Sale.Opcodes.EAGER_IF),
        ]);
        this.stateConfig = VM.vmStateCombiner(this.stateConfig, maxCapConfig);

        return this;
      } else {
        this.stateConfig.constants.push(
          parseUnits(options.maxWalletCap.toString()).add(1),
          ethers.constants.MaxUint256
        );
        this.stateConfig.sources[0] = concat([
          this.stateConfig.sources[0],
          op(Sale.Opcodes.VAL, this.stateConfig.constants.length - 2),
          MAX_CAP_SOURCES(),
          op(Sale.Opcodes.VAL, this.stateConfig.constants.length - 1),
          op(Sale.Opcodes.EAGER_IF),
        ]);
        this.stateConfig.stackLength =
          Number(this.stateConfig.stackLength) + 10;

=======
        maxCapConfig.constants.push(
          ethers.constants.MaxUint256
        );
        maxCapConfig.sources[0] = 
          concat([
            maxCapConfig.sources[0],
            MAX_CAP_SOURCES(),
            op(Sale.Opcodes.DUP, 0),
            op(Sale.Opcodes.VAL, maxCapConfig.constants.length - 1),
            op(Sale.Opcodes.EAGER_IF),
          ]);
        const stateConfig = VM.vmStateCombiner(
          this,
          maxCapConfig,
        );
        this.constants = stateConfig.constants;
        this.sources = stateConfig.sources;
        this.stackLength = stateConfig.stackLength;
        this.argumentsLength = stateConfig.argumentsLength;

        return this;
      }
      else {
        this.constants.push(
          parseUnits(options.maxWalletCap.toString()).add(1),
          ethers.constants.MaxUint256
        );
        this.sources[0] = 
          concat([
            this.sources[0],
            op(Sale.Opcodes.VAL, this.constants.length - 2),
            MAX_CAP_SOURCES(),
            op(Sale.Opcodes.VAL, this.constants.length - 1),
            op(Sale.Opcodes.EAGER_IF)
          ]);
        this.stackLength = Number(
          this.stackLength
        ) + 10;
          
>>>>>>> 8473af2b
        return this;
      }
    } else if (
      mode == WalletCapMode.both &&
      options.minWalletCap &&
      options.maxWalletCap
    ) {
      if (
        options.tierMultiplierMode &&
        options.tierAddress &&
        options.tierMultiplier
      ) {
        let bothCapConfig: StateConfig = {
          constants: [parseUnits(options.maxWalletCap.toString())],
          sources: [concat([op(Sale.Opcodes.VAL, 0)])],
          stackLength: 1,
          argumentsLength: 0,
        };
        bothCapConfig = VM.tierBasedMultiplier(
          bothCapConfig,
          options.tierAddress,
          options.tierMultiplier,
          { tierActivation: options.tierActivation }
        );
        bothCapConfig.constants.push(
          parseUnits(options.minWalletCap.toString()).sub(1),
          ethers.constants.MaxUint256
        );
<<<<<<< HEAD
        bothCapConfig.sources[0] = concat([
          bothCapConfig.sources[0],
          MAX_CAP_SOURCES(),
          MIN_CAP_SOURCES(bothCapConfig.constants.length - 2),
          op(Sale.Opcodes.EVERY, 2),
          op(Sale.Opcodes.DUP, 0),
          op(Sale.Opcodes.VAL, bothCapConfig.constants.length - 1),
          op(Sale.Opcodes.EAGER_IF),
        ]);

        this.stateConfig = VM.vmStateCombiner(this.stateConfig, bothCapConfig);
        return this;
      } else {
        this.stateConfig.constants.push(
=======
        bothCapConfig.sources[0] = 
          concat([
            bothCapConfig.sources[0],
            MAX_CAP_SOURCES(),
            MIN_CAP_SOURCES(bothCapConfig.constants.length - 2),
            op(Sale.Opcodes.EVERY, 2),
            op(Sale.Opcodes.DUP, 0),
            op(Sale.Opcodes.VAL, bothCapConfig.constants.length - 1),
            op(Sale.Opcodes.EAGER_IF),
          ]);
        const stateConfig = VM.vmStateCombiner(
          this,
          bothCapConfig,
        );
        this.constants = stateConfig.constants;
        this.sources = stateConfig.sources;
        this.stackLength = stateConfig.stackLength;
        this.argumentsLength = stateConfig.argumentsLength;
        
        return this;
      }
      else {
        this.constants.push(
>>>>>>> 8473af2b
          parseUnits(options.maxWalletCap.toString()).add(1),
          parseUnits(options.minWalletCap.toString()).sub(1),
          ethers.constants.MaxUint256
        );
<<<<<<< HEAD
        this.stateConfig.sources[0] = concat([
          this.stateConfig.sources[0],
          op(Sale.Opcodes.VAL, this.stateConfig.constants.length - 3),
          MAX_CAP_SOURCES(),
          MIN_CAP_SOURCES(this.stateConfig.constants.length - 2),
          op(Sale.Opcodes.EVERY, 2),
          op(Sale.Opcodes.DUP, 0),
          op(Sale.Opcodes.VAL, this.stateConfig.constants.length - 1),
          op(Sale.Opcodes.EAGER_IF),
        ]);
        this.stateConfig.stackLength =
          Number(this.stateConfig.stackLength) + 25;
=======
        this.sources[0] = 
          concat([
            this.sources[0],
            op(Sale.Opcodes.VAL, this.constants.length - 3),
            MAX_CAP_SOURCES(),
            MIN_CAP_SOURCES(this.constants.length - 2),
            op(Sale.Opcodes.EVERY, 2),
            op(Sale.Opcodes.DUP, 0),
            op(Sale.Opcodes.VAL, this.constants.length - 1),
            op(Sale.Opcodes.EAGER_IF)
          ]);
        this.stackLength = Number(
          this.stackLength
        ) + 25;
>>>>>>> 8473af2b

        return this;
      }
    } else {
      throw new Error('Invalid arguments');
    }
  }
}

/**
 * @public - A sub-class of PriceCurve for creating a Fixed Price sale type.
 * The price is a constant value over the span of the sale.
 *
 * @example
 * ```typescript
 * //For generating a Fixed Price sale type pass in the required arguments to the constructor.
 * const saleType = new FixedPrice(price)
 *
 */
export class FixedPrice extends PriceCurve {
  /**
   * Constructs a new raw FixedPrice sale type to be used in a Sale contract.
   *
   * @param price - The constant price of the rTKN.
   * @param erc20decimals - (optional) Number of decimals of the reserve asset (default value 18).
   *
   * @returns a VM StateConfig
   *
   */
  constructor(price: number, erc20decimals: number = 18) {
<<<<<<< HEAD
    super({
      constants: [parseUnits(price.toString(), erc20decimals)],
      sources: [FixedPrice.FIXED_PRICE_SOURCES()],
      stackLength: 1,
      argumentsLength: 0,
    });
=======
    super(
      {
        constants: [
          parseUnits(price.toString(), erc20decimals)
        ],
        sources: [
          FixedPrice.FIXED_PRICE_SOURCES()
        ],
        stackLength: 1,
        argumentsLength: 0
      }
    )
>>>>>>> 8473af2b
  }

  // fixed price script
  public static FIXED_PRICE_SOURCES = () => concat([op(Sale.Opcodes.VAL, 0)]);
}

/**
 * @public - A sub-class of PriceCurve for creating an vLBP i.e virtual LBP sale type.
 *
 * @remark - It is called virtual FLO or LBP because there is no actual seeding required.
 * Price starts at 'startPrice' and goes to down over the span of the sale's duration
 * if no buys happen. If buys happen then price will go up (exactly like the real LBP)
 *
 * @example
 * ```typescript
 * //For generating a vLBP sale type pass in the required arguments to the constructor.
 * const saleType = new vLBP(startPrice, startTimestamp, endTimestamp, minimumRaise, initialSupply)
 *
 */
export class vLBP extends PriceCurve {
  /**
   * Constructs a new raw vLBP sale type to be used in a Sale contract.
   *
   * @param startPrice - The starting price of the sale for rTKN.
   * @param startTimestamp - Start timestamp of the sale for rTKN.
   * @param endTimestamp - End timestamp of the sale.
   * @param minimumRaise - Used for virtualizing the seed amount and calculating the assets' weights.
   * @param initialSupply - Used for calculating the assets' weights.
   * @param erc20decimals - (optional) Number of decimals of the reserve asset. (default value 18)
   *
   * @returns a VM StateConfig
   *
   */
  constructor(
    startPrice: number,
    startTimestamp: number,
    endTimestamp: number,
    minimumRaise: number,
    initialSupply: number,
    erc20decimals: number = 18
  ) {
<<<<<<< HEAD
    let raiseDuration = endTimestamp - startTimestamp;
    let balanceReserve = minimumRaise * 5;
    let initWeight = (initialSupply * startPrice) / balanceReserve;
    let weightChange = (initWeight - 1) / raiseDuration;
    super({
      constants: [
        parseUnits(balanceReserve.toString(), erc20decimals),
        parseUnits(initWeight.toString()),
        parseUnits(weightChange.toFixed(5).toString()),
        startTimestamp,
        parseUnits((1).toString()),
      ],
      sources: [vLBP.vLBP_SOURCES()],
      stackLength: 15,
      argumentsLength: 0,
    });
  }

=======
        let raiseDuration = endTimestamp - startTimestamp;
        let balanceReserve = minimumRaise * 5;
        let initWeight = (initialSupply * startPrice) / balanceReserve;
        let weightChange = (initWeight - 1) / raiseDuration;
        super(
          {
            constants: [    
              parseUnits(balanceReserve.toString(),erc20decimals),
              parseUnits(initWeight.toString()),
              parseUnits(weightChange.toFixed(5).toString()),
              startTimestamp,
              parseUnits(1 .toString())
            ],
            sources: [
              vLBP.vLBP_SOURCES()
            ],
            stackLength: 15,
            argumentsLength: 0
          }
        )
      }
  
>>>>>>> 8473af2b
  //vLBP script
  public static vLBP_SOURCES = () =>
    concat([
      op(Sale.Opcodes.TOTAL_RESERVE_IN),
      op(Sale.Opcodes.VAL, 0),
      op(Sale.Opcodes.ADD, 2),
      op(Sale.Opcodes.VAL, 1),
      op(Sale.Opcodes.BLOCK_TIMESTAMP),
      op(Sale.Opcodes.VAL, 3),
      op(Sale.Opcodes.SATURATING_SUB, 2),
      op(Sale.Opcodes.VAL, 2),
      op(Sale.Opcodes.MUL, 2),
      op(Sale.Opcodes.SATURATING_SUB, 2),
      op(Sale.Opcodes.VAL, 4),
      op(Sale.Opcodes.MAX, 2),
      op(Sale.Opcodes.MUL, 2),
      op(Sale.Opcodes.REMAINING_UNITS),
      op(Sale.Opcodes.DIV, 2),
    ]);
}

/**
 * @public - A sub-class of PriceCurve for creating an linear Increasing sale type.
 *
 * @rematks - Price starts at 'startPrice' and goes to 'endPrice' over the span of the sale's duration.
 *
 * @example
 * ```typescript
 * //For generating a Increasing Price sale type pass in the required arguments to the constructor.
 * const saleType = new IncreasingPrice(startPrice, endPrice, startTimestamp, endTimestamp)
 *
 */
export class IncreasingPrice extends PriceCurve {
  /**
   * Constructs a new raw linear Increasing Price sale type to be used in a Sale contract.
   *
   * @param startPrice - The starting price of the sale for rTKN.
   * @param endPrice - The ending price of the sale for rTKN.
   * @param startTimestamp - Start timestamp of the sale.
   * @param endTimestamp - End timestamp of the sale
   * @param erc20decimals - (optional) Number of decimals of the reserve asset. (default value 18)
   *
   * @returns a VM StateConfig
   *
   */
  constructor(
    startPrice: number,
    endPrice: number,
    startTimestamp: number,
    endTimestamp: number,
    erc20decimals: number = 18
  ) {
<<<<<<< HEAD
    let raiseDuration = endTimestamp - startTimestamp;
    let priceChange = (endPrice - startPrice) / raiseDuration;
    super({
      constants: [
        parseUnits(startPrice.toString(), erc20decimals),
        parseUnits(endPrice.toString(), erc20decimals),
        parseUnits(priceChange.toFixed(5).toString()),
        startTimestamp,
      ],
      sources: [IncreasingPrice.INC_PRICE_SOURCES()],
      stackLength: 10,
      argumentsLength: 0,
    });
  }
=======
      let raiseDuration = endTimestamp - startTimestamp;
      let priceChange = (endPrice - startPrice) / raiseDuration;
      super(
        {
          constants: [
            parseUnits(startPrice.toString(),erc20decimals),
            parseUnits(endPrice.toString(),erc20decimals),
            parseUnits(priceChange.toFixed(5).toString()),
            startTimestamp
          ],
          sources: [
            IncreasingPrice.INC_PRICE_SOURCES()
          ],
          stackLength: 10,
          argumentsLength: 0
        }
      )
    }
>>>>>>> 8473af2b

  // linear increasing price script
  public static INC_PRICE_SOURCES = () =>
    concat([
      op(Sale.Opcodes.BLOCK_TIMESTAMP),
      op(Sale.Opcodes.VAL, 3),
      op(Sale.Opcodes.SUB, 2),
      op(Sale.Opcodes.VAL, 2),
      op(Sale.Opcodes.MUL, 2),
      op(Sale.Opcodes.VAL, 0),
      op(Sale.Opcodes.ADD, 2),
      op(Sale.Opcodes.VAL, 1),
      op(Sale.Opcodes.MIN, 2),
    ]);
}

/**
<<<<<<< HEAD
 * @public - A class used for creating a VM state for Sale's canEnd/StartStateConfig based on timestamp.
 *
 * @remarks - If the VM result is greater than '0' then sale can start/end and if it is '0' it simply
 * cannot. The basic constructed object is a simple timestamp based condition for sale's
 * canStart/EndStateConfig, but with using the methods in the class more complex conditions
 * can be created for how the sale's duration will work.
 *
 * @important - Like all the method calls, order of calling methods in this class is important in order to produce
 * the desired result, although calling in any order will produce a reliable result, that depends on what the
 * intention is. For example 'applyOwner' should be called at last in order to apply the ownership over the whole script.
 * The general methods calling order in this class is:
 *    1.applyExtarTime
 *    2.applyOwner
 *
 * @example
 * ```typescript
 * //For generating a canStart/End StateConfig for the sale pass in the required arguments to the constructor.
 * const saleType = new SaleDuration(timestamp)
 *
 */
export class SaleDuration {
  public stateConfig: StateConfig;

  /**
   * Constructs a new canStart/End config to be used in a Sale contract's canStart/End functions.
   *
   * @param timestamp - Timestamp that will be used in constructor to create a simple time based canStart/End condition.
   * If the current timestamp is greater than 'timestamp' the sale can start/end and if not the sale cannot start/end.
   *
   * @returns a VM StateConfig
   *
   */
  constructor(readonly timestamp: BigNumberish) {
    if (!BigNumber.isBigNumber(timestamp)) {
      timestamp = BigNumber.from(timestamp);
    }

    this.stateConfig = {
      constants: [timestamp],
      sources: [
        concat([
          op(Sale.Opcodes.BLOCK_TIMESTAMP),
          op(Sale.Opcodes.VAL, 0),
          op(Sale.Opcodes.GREATER_THAN),
        ]),
      ],
      stackLength: 3,
      argumentsLength: 0,
    };
  }

  /**
   * Method to apply extra time to the sale duration. if the extra time criteria which is raising more
   * than 'extraTimeAmount' has been met the sale continue for longer (for 'extraTime' more minutes).
   *
   * @important - If the sale has extra time discount, it is important that this method to be applied for canEndStateConfig of the sale.
   * @important - This method is designed for sale's canEndStateConfig and should 'not' be used for canStart
   * @see PriceCurve.applyExtraTimeDiscount - to deploy a sale that has discount when it goes into extra time.
   *
   * @param extraTime - The amount of time (in minutes) that sale can continue for, if the extra time criteria has been met.
   * @param extraTimeAmount - The criteria for extra time, if the raised amount exceeds this amount then the raise can continue into extra time.
   *
   * @returns a VM StateConfig
   *
   */
=======
* @public - A class used for creating a VM state for Sale's canEnd/StartStateConfig based on timestamp. 
* 
* @remarks - If the VM result is greater than '0' then sale can start/end and if it is '0' it simply 
* cannot. The basic constructed object is a simple timestamp based condition for sale's 
* canStart/EndStateConfig, but with using the methods in the class more complex conditions 
* can be created for how the sale's duration will work.
*
* @important - Like all the method calls, order of calling methods in this class is important in order to produce
* the desired result, although calling in any order will produce a reliable result, that depends on what the 
* intention is. For example 'applyOwner' should be called at last in order to apply the ownership over the whole script. 
* The general methods calling order in this class is:
*    1.applyExtarTime
*    2.applyOwner
* 
* @example
* ```typescript
* //For generating a canStart/End StateConfig for the sale pass in the required arguments to the constructor.
* const saleType = new SaleDuration(timestamp)
* 
*/
export class SaleDurationInTimestamp {

  public constants: BigNumberish[];
  public sources: BytesLike[];
  public stackLength: BigNumberish;
  public argumentsLength: BigNumberish;

  /**
  * Constructs a new canStart/End config to be used in a Sale contract's canStart/End functions.
  * 
  * @param timestamp - Timestamp that will be used in constructor to create a simple time based canStart/End condition.
  * If the current timestamp is greater than 'timestamp' the sale can start/end and if not the sale cannot start/end.  
  * 
  */
  constructor(readonly timestamp: number) {
    this.constants = [timestamp];
    this.sources = [
      concat([
        op(Sale.Opcodes.BLOCK_TIMESTAMP),
        op(Sale.Opcodes.VAL, 0),
        op(Sale.Opcodes.GREATER_THAN),
      ])
    ];
    this.stackLength = 3;
    this.argumentsLength = 0;
  };

  /**
  * Method to apply extra time to the sale duration. if the extra time criteria which is raising more
  * than 'extraTimeAmount' has been met the sale continue for longer (for 'extraTime' more minutes).
  * 
  * @important - If the sale has extra time discount, it is important that this method to be applied for canEndStateConfig of the sale.
  * @important - This method is designed for sale's canEndStateConfig and should 'not' be used for canStart 
  * @see PriceCurve.applyExtraTimeDiscount - to deploy a sale that has discount when it goes into extra time.
  * 
  * @param extraTime - The amount of time (in minutes) that sale can continue for, if the extra time criteria has been met.
  * @param extraTimeAmount - The criteria for extra time, if the raised amount exceeds this amount then the raise can continue into extra time.
  * 
  * @returns this
  *
  */
>>>>>>> 8473af2b
  public applyExtraTime(
    extraTime: BigNumberish,
    extraTimeAmount: BigNumberish
  ): this {
    if (!BigNumber.isBigNumber(extraTime)) {
      extraTime = BigNumber.from(extraTime);
    }
    if (!BigNumber.isBigNumber(extraTimeAmount)) {
      extraTimeAmount = BigNumber.from(extraTimeAmount);
    }

<<<<<<< HEAD
    const EXTRA_TIME = () =>
      concat([
        op(Sale.Opcodes.TOTAL_RESERVE_IN),
        op(Sale.Opcodes.VAL, 2),
        op(Sale.Opcodes.LESS_THAN),
        op(Sale.Opcodes.EVERY, 2),
        op(Sale.Opcodes.BLOCK_TIMESTAMP),
        op(Sale.Opcodes.VAL, 1),
        op(Sale.Opcodes.GREATER_THAN),
        op(Sale.Opcodes.ANY, 2),
      ]);

    const ExtraTimeAmount = parseUnits(extraTimeAmount.toString());
    const ExtraTime = extraTime.mul(60).add(this.timestamp);
    this.stateConfig.constants.push(ExtraTime, ExtraTimeAmount);
    this.stateConfig.sources[0] = concat([
      this.stateConfig.sources[0],
      EXTRA_TIME(),
    ]);
    this.stateConfig.stackLength = Number(this.stateConfig.stackLength) + 10;
=======
    const ExtraTimeAmount = parseUnits(
      extraTimeAmount.toString()
    );
    const ExtraTime = extraTime * 60 + this.timestamp;
    this.constants.push(
      ExtraTime,
      ExtraTimeAmount
    );
    this.sources[0] = concat([
      this.sources[0],
      EXTRA_TIME(),
    ]);
    this.stackLength = Number(
      this.stackLength
    ) + 10;
>>>>>>> 8473af2b

    return this;
  }

  /**
<<<<<<< HEAD
   * Method to apply owner to the sale's canStart and/or canEnd function.
   * Sale's canStart/End functions are public and can be triggered by anyone when the criteria is met, but with using this method for sale's
   * canStart/EndStateConfig, it can configured in a way that only a certain address can actually trigger the sale's start/end functions.
   *
   * @important - applyOwnership will apply the ownership over the StateConfig it is been called for, so the order of call is important to get
   * the desired result.
   *
   * @param ownerAddress - The address that will be the owner, only this wallet address can start or end a raise if this method is applied.
   *
   * @returns a VM StateConfig
   *
   */
  public applyOwnership(ownerAddress: string): this {
    this.stateConfig = VM.makeOwner(this.stateConfig, ownerAddress);
    return this;
  }
}
=======
  * Method to apply owner to the sale's canStart and/or canEnd function. 
  * Sale's canStart/End functions are public and can be triggered by anyone when the criteria is met, but with using this method for sale's
  * canStart/EndStateConfig, it can configured in a way that only a certain address can actually trigger the sale's start/end functions.
  * 
  * @important - applyOwnership will apply the ownership over the StateConfig it is been called for, so the order of call is important to get
  * the desired result.
  * 
  * @param ownerAddress - The address that will be the owner, only this wallet address can start or end a raise if this method is applied.
  * 
  * @returns this
  *
  */
  public applyOwnership(
    ownerAddress: string
  ) : this {
    const stateConfig = VM.makeOwner(
      this,
      ownerAddress,
    )
    this.constants = stateConfig.constants;
    this.sources = stateConfig.sources
    this.stackLength = stateConfig.stackLength;
    this.argumentsLength = stateConfig.argumentsLength;
    
    return this; 
  };
};

/**
* @public - A class used for creating a VM state for Sale's canEnd/StartStateConfig based on block number. 
* 
* @remarks - If the VM result is greater than '0' then sale can start/end and if it is '0' it simply 
* cannot. The basic constructed object is a simple block number based condition for sale's 
* canStart/EndStateConfig, but with using the methods in the class more complex conditions 
* can be created for how the sale's duration will work.
* It is worth mentioning that using a timestamp based canStart/EndStateConfig is much more desireable as most f the 
* PriceCurve configs are designed with timestamp, so if you want to use the block number based canStart/EndStateConfig,
* please make sure to to match with timestamp used in PriceCurve configs.
*
* @important - Like all the method calls, order of calling methods in this class is important in order to produce
* the desired result, although calling in any order will produce a reliable result, that depends on what the 
* intention is. For example 'applyOwner' should be called at last in order to apply the ownership over the whole script. 
* The general methods calling order in this class is:
*    1.applyExtarTime
*    2.applyOwner
* 
* @example
* ```typescript
* //For generating a canStart/End StateConfig for the sale pass in the required arguments to the constructor.
* const saleType = new SaleDuration(blockNumber)
* 
*/
export class SaleDurationInBlocks {

  public constants: BigNumberish[];
  public sources: BytesLike[];
  public stackLength: BigNumberish;
  public argumentsLength: BigNumberish;

  /**
  * Constructs a new canStart/End config to be used in a Sale contract's canStart/End functions.
  * 
  * @param blockNumber - blockNumber that will be used in constructor to create a simple block number based canStart/End condition.
  * If the current BlockNumber is greater than 'blockNumber' the sale can start/end and if not the sale cannot start/end.  
  * 
  */
  constructor(readonly blockNumber: number) {
    this.constants = [blockNumber - 1];
    this.sources = [
      concat([
        op(Sale.Opcodes.BLOCK_NUMBER),
        op(Sale.Opcodes.VAL, 0),
        op(Sale.Opcodes.GREATER_THAN),
      ])
    ];
    this.stackLength = 3;
    this.argumentsLength = 0;
  };

  /**
  * Method to apply extra time to the sale duration. if the extra time criteria which is raising more
  * than 'extraTimeAmount' has been met the sale continue for longer (for 'extraTimeBlocks' more blocks).
  * 
  * @important - If the sale has extra time discount, it is important that this method to be applied for canEndStateConfig of the sale.
  * @important - This method is designed for sale's canEndStateConfig and should 'not' be used for canStart 
  * @see PriceCurve.applyExtraTimeDiscount - to deploy a sale that has discount when it goes into extra time.
  * 
  * @param extraTimeBlocks - The amount of time (in blocks) that sale can continue for, if the extra time criteria has been met.
  * @param extraTimeAmount - The criteria for extra time, if the raised amount exceeds this amount then the raise can continue into extra time.
  * 
  * @returns this
  *
  */
  public applyExtraTime(
    extraTimeBlocks: number,
    extraTimeAmount: number, 
  ) : this {
  const EXTRA_TIME = () =>
    concat([
      op(Sale.Opcodes.TOTAL_RESERVE_IN),
      op(Sale.Opcodes.VAL, 2),
      op(Sale.Opcodes.LESS_THAN),
      op(Sale.Opcodes.EVERY, 2),
      op(Sale.Opcodes.BLOCK_NUMBER),
      op(Sale.Opcodes.VAL, 1),
      op(Sale.Opcodes.GREATER_THAN),
      op(Sale.Opcodes.ANY, 2),
    ]);

    const ExtraTimeAmount = parseUnits(
      extraTimeAmount.toString()
    );
    const ExtraTime = extraTimeBlocks + this.blockNumber;
    this.constants.push(
      ExtraTime,
      ExtraTimeAmount
    );
    this.sources[0] = concat([
      this.sources[0],
      EXTRA_TIME(),
    ]);
    this.stackLength = Number(
      this.stackLength
    ) + 10;

    return this;
  };  

  /**
  * Method to apply owner to the sale's canStart and/or canEnd function. 
  * Sale's canStart/End functions are public and can be triggered by anyone when the criteria is met, but with using this method for sale's
  * canStart/EndStateConfig, it can configured in a way that only a certain address can actually trigger the sale's start/end functions.
  * 
  * @important - applyOwnership will apply the ownership over the StateConfig it is been called for, so the order of call is important to get
  * the desired result.
  * 
  * @param ownerAddress - The address that will be the owner, only this wallet address can start or end a raise if this method is applied.
  * 
  * @returns this
  *
  */
  public applyOwnership(
    ownerAddress: string
  ) : this {
    const stateConfig = VM.makeOwner(
      this,
      ownerAddress,
    )
    this.constants = stateConfig.constants;
    this.sources = stateConfig.sources
    this.stackLength = stateConfig.stackLength;
    this.argumentsLength = stateConfig.argumentsLength;
    
    return this; 
  };
};
>>>>>>> 8473af2b
<|MERGE_RESOLUTION|>--- conflicted
+++ resolved
@@ -1,81 +1,37 @@
-<<<<<<< HEAD
-import { ethers, BigNumberish, BigNumber } from 'ethers';
-import { Sale } from './sale';
-=======
 
 import { ethers, BigNumberish, BytesLike } from 'ethers';
 import { Sale } from "./sale"
->>>>>>> 8473af2b
 import { StateConfig, VM } from '../classes/vm';
-import { parseUnits, concat, op } from '../utils';
+import {
+  parseUnits,
+  concat,
+  op,
+} from '../utils';
+
+
 
 /**
- * Standard cap per wallet modes
- */
+* Standard cap per wallet modes
+*/
 export enum WalletCapMode {
   min,
-  max,
-  both,
+  max, 
+  both
+};
+
+/**
+* applyWalletCap call options
+*/
+export type WalletCapOptions = {
+  minWalletCap?: number,
+  maxWalletCap?: number,
+  tierMultiplierMode?: boolean,
+  tierAddress?: string,
+  tierMultiplier?: number[],
+  tierActivation?: (number | string)[],
 }
 
 /**
- * applyWalletCap call options
- */
-export type WalletCapOptions = {
-  minWalletCap?: number;
-  maxWalletCap?: number;
-  tierMultiplierMode?: boolean;
-  tierAddress?: string;
-  tierMultiplier?: number[];
-  tierActivation?: (number | string)[];
-};
-
-/**
-<<<<<<< HEAD
- * @public - PriceCurve is an abstract class that all the other sale types (sub-classes) will inherit from.
- *
- * @remarks - It holds all the global methods for generating a sale script with different features for a sale
- * such as tier discount which makes depolying a new sale contracts with different features easy.
- *
- * @important - the order of calling the methods of this class is important, meaning in order to get the
- * desired result for the sale, mthods should be called in correct order, although it is worth saying
- * that even if the order is not followed, the result will still be reliable if that is been done by intention.
- * For example if we call 'applyExtraTime' method after the the 'applyTierDiscount' method, the extra
- * time discount will be applied to the result of 'applyTierDiscount' and if before that, it will be vice versa.
- * The general order for calling these methods is:
- *    1.applyExtraTimeDiscount
- *    2.applyTierDiscount
- *    3.applyWalletCap
- *
- * Must be newed by the extending sub-classes.
- *
- */
-export abstract class PriceCurve {
-  /**
-   * Constructor of PriceCurve class that must be instantiated by sun-classes.
-   *
-   * @param stateConfig - Constructed by sub-classes
-   */
-  constructor(public stateConfig: StateConfig) {}
-
-  /**
-   * Method to apply extra time discount to the sale. if sale's continues into extra time
-   * then those addresses that have met the critera of extra time discount which is already
-   * purchased a certain amount of rTKN will get some discount on price for their next purchase.
-   *
-   * @important - Sale should have extra time feature in order for extra time discount to be effective.
-   * @see SaleDuration.applyExtraTime - to deploy a sale that has extra time feature
-   *
-   * @param endTimestamp - Usual end time of the sale.
-   * @param extraTimeDiscountThreshold - the criteria for extra time discount, if the address has already
-   * purchased more than this amount then it will recieve the discount for its next purchases once the sale
-   * is gone into extra time.
-   * @param extraTimeDiscount - The amount of discount the address will receive.
-   *
-   * @returns a VM StateConfig
-   *
-   */
-=======
 * @public - PriceCurve is an class that all the other sale types (sub-classes) will inherit from.
 * 
 * @remarks - It holds all the global methods for generating a sale script with different features for a sale
@@ -128,12 +84,11 @@
   * @returns this
   *
   */
->>>>>>> 8473af2b
   public applyExtraTimeDiscount(
     endTimestamp: number,
     extraTimeDiscountThreshold: number,
     extraTimeDiscount: number
-  ): this {
+  ) : this {
     const EXTRA_TIME_DISCOUNT = (i: number) =>
       concat([
         op(Sale.Opcodes.VAL, i - 4),
@@ -154,15 +109,6 @@
         op(Sale.Opcodes.DIV, 2),
         op(Sale.Opcodes.EAGER_IF),
       ]);
-<<<<<<< HEAD
-    this.stateConfig.constants.push(
-      endTimestamp,
-      parseUnits(extraTimeDiscountThreshold.toString()),
-      100 - extraTimeDiscount,
-      100
-    );
-    this.stateConfig.sources = [
-=======
     this.constants.push(
       endTimestamp,
       parseUnits(extraTimeDiscountThreshold.toString()),
@@ -170,42 +116,21 @@
       100,
     );
     this.sources = [
->>>>>>> 8473af2b
       concat([
         EXTRA_TIME_DISCOUNT(this.constants.length),
         ...this.sources,
         op(Sale.Opcodes.DUP, 1),
-<<<<<<< HEAD
-        DISCOUNT_CONDITION_SOURCES(this.stateConfig.constants.length),
-      ]),
-    ];
-    this.stateConfig.stackLength = Number(this.stateConfig.stackLength) + 20;
-=======
         DISCOUNT_CONDITION_SOURCES(this.constants.length),
       ])
     ];
     this.stackLength = Number(
       this.stackLength
     ) + 20;
->>>>>>> 8473af2b
 
     return this;
   }
 
   /**
-<<<<<<< HEAD
-   * Method to apply tiers' discounts to the sale. Tiered addresses will get discount based on the tier they hold.
-   *
-   * @param tierAddress - The Tier contract address.
-   * @param tierDiscount - An array of each tiers' discount ranging between 0 - 99.
-   * @param tierActivation - (optional) An array of number of blocks for each tier that will be the required period
-   * of time for a tiered address which that tier's status needs to be held in order to be eligible for that tier's discount.
-   *
-   * @returns a VM StateConfig
-   *
-   */
-  public applyTierDiscount(
-=======
   * Method to apply tiers' discounts to the sale. Tiered addresses will get discount based on the tier they hold. 
   * 
   * @param tierAddress - The Tier contract address.
@@ -217,16 +142,15 @@
   *
   */
   public applyTierDiscount(    
->>>>>>> 8473af2b
     tierAddress: string,
     tierDiscount: number[],
-    tierActivation?: (number | string)[]
+    tierActivation?: (number | string)[],
   ): this {
     const stateConfig = VM.tierBasedDiscounter(
       this,
       tierAddress,
       tierDiscount,
-      { tierActivation }
+      {tierActivation}
     );
     this.constants = stateConfig.constants;
     this.sources = stateConfig.sources;
@@ -237,27 +161,6 @@
   }
 
   /**
-<<<<<<< HEAD
-   * Method to apply cap per wallet to the sale. addresses can only buy that certain amount of rTKNs.
-   * With the option of applying multiplier for max cap per wallet.
-   *
-   * @param mode - The mode that determines if there is max or min cap per wallet or both.
-   * @param options.minWalletCap - (optional) The number for min cap per wallet, addresses cannot buy less number of rTKNs than this amount.
-   * @param options.maxWalletCap - (optional) The number for max cap per wallet, addresses cannot buy more number of rTKNs than this amount.
-   * @param options.tierMultiplierMode - (optional) Set true in order to apply Multiplier for max cap per wallet.
-   * @param options.tierAddress - (optional) The Tier contract address for tiers' max cap per wallet multiplier.
-   * @param options.tierMultiplier - (optional) An array of each tiers' Multiplier value.
-   * @param options.tierActivation - (optional) An array of number of blocks for each tier that will be the required period
-   * of time for a tiered address which that tier's status needs to be held in order to be eligible for that tier's discount.
-   *
-   * @returns a VM StateConfig
-   *
-   */
-  public applyWalletCap(mode: WalletCapMode, options?: WalletCapOptions): this {
-    if (!options) {
-      options = {};
-    }
-=======
   * Method to apply cap per wallet to the sale. addresses can only buy that certain amount of rTKNs.
   * With the option of applying multiplier for max cap per wallet. 
   * 
@@ -278,7 +181,6 @@
     options?: WalletCapOptions
   ) : this {
     if (!options) { options = { }; }
->>>>>>> 8473af2b
 
     const MIN_CAP_SOURCES = (i: number) =>
       concat([
@@ -305,24 +207,6 @@
         parseUnits(options.minWalletCap.toString()).sub(1),
         ethers.constants.MaxUint256
       );
-<<<<<<< HEAD
-      this.stateConfig.sources[0] = concat([
-        this.stateConfig.sources[0],
-        MIN_CAP_SOURCES(this.stateConfig.constants.length - 2),
-        op(Sale.Opcodes.DUP, 0),
-        op(Sale.Opcodes.VAL, this.stateConfig.constants.length - 1),
-        op(Sale.Opcodes.EAGER_IF),
-      ]);
-      this.stateConfig.stackLength = Number(this.stateConfig.stackLength) + 15;
-
-      return this;
-    } else if (mode == WalletCapMode.max && options.maxWalletCap) {
-      if (
-        options.tierMultiplierMode &&
-        options.tierAddress &&
-        options.tierMultiplier
-      ) {
-=======
       this.sources[0] = 
         concat([
           this.sources[0],
@@ -340,47 +224,24 @@
 
     else if (mode == WalletCapMode.max && options.maxWalletCap) {
       if (options.tierMultiplierMode && options.tierAddress && options.tierMultiplier) {
->>>>>>> 8473af2b
         let maxCapConfig: StateConfig = {
-          constants: [parseUnits(options.maxWalletCap.toString())],
-          sources: [concat([op(Sale.Opcodes.VAL, 0)])],
+          constants: [
+            parseUnits(options.maxWalletCap.toString())
+          ],
+          sources: [
+            concat([
+              op(Sale.Opcodes.VAL, 0)
+            ])
+          ],
           stackLength: 1,
-          argumentsLength: 0,
+          argumentsLength: 0
         };
         maxCapConfig = VM.tierBasedMultiplier(
           maxCapConfig,
           options.tierAddress,
           options.tierMultiplier,
-          { tierActivation: options.tierActivation }
+          {tierActivation: options.tierActivation}
         );
-<<<<<<< HEAD
-        maxCapConfig.constants.push(ethers.constants.MaxUint256);
-        maxCapConfig.sources[0] = concat([
-          maxCapConfig.sources[0],
-          MAX_CAP_SOURCES(),
-          op(Sale.Opcodes.DUP, 0),
-          op(Sale.Opcodes.VAL, maxCapConfig.constants.length - 1),
-          op(Sale.Opcodes.EAGER_IF),
-        ]);
-        this.stateConfig = VM.vmStateCombiner(this.stateConfig, maxCapConfig);
-
-        return this;
-      } else {
-        this.stateConfig.constants.push(
-          parseUnits(options.maxWalletCap.toString()).add(1),
-          ethers.constants.MaxUint256
-        );
-        this.stateConfig.sources[0] = concat([
-          this.stateConfig.sources[0],
-          op(Sale.Opcodes.VAL, this.stateConfig.constants.length - 2),
-          MAX_CAP_SOURCES(),
-          op(Sale.Opcodes.VAL, this.stateConfig.constants.length - 1),
-          op(Sale.Opcodes.EAGER_IF),
-        ]);
-        this.stateConfig.stackLength =
-          Number(this.stateConfig.stackLength) + 10;
-
-=======
         maxCapConfig.constants.push(
           ethers.constants.MaxUint256
         );
@@ -420,51 +281,34 @@
           this.stackLength
         ) + 10;
           
->>>>>>> 8473af2b
         return this;
       }
-    } else if (
-      mode == WalletCapMode.both &&
-      options.minWalletCap &&
-      options.maxWalletCap
-    ) {
-      if (
-        options.tierMultiplierMode &&
-        options.tierAddress &&
-        options.tierMultiplier
-      ) {
+    }
+
+    else if (mode == WalletCapMode.both && options.minWalletCap && options.maxWalletCap) {
+      if (options.tierMultiplierMode && options.tierAddress && options.tierMultiplier) {
         let bothCapConfig: StateConfig = {
-          constants: [parseUnits(options.maxWalletCap.toString())],
-          sources: [concat([op(Sale.Opcodes.VAL, 0)])],
+          constants: [
+            parseUnits(options.maxWalletCap.toString())
+          ],
+          sources: [
+            concat([
+              op(Sale.Opcodes.VAL, 0)
+            ])
+          ],
           stackLength: 1,
-          argumentsLength: 0,
+          argumentsLength: 0
         };
         bothCapConfig = VM.tierBasedMultiplier(
           bothCapConfig,
           options.tierAddress,
           options.tierMultiplier,
-          { tierActivation: options.tierActivation }
+          {tierActivation: options.tierActivation}
         );
         bothCapConfig.constants.push(
           parseUnits(options.minWalletCap.toString()).sub(1),
           ethers.constants.MaxUint256
         );
-<<<<<<< HEAD
-        bothCapConfig.sources[0] = concat([
-          bothCapConfig.sources[0],
-          MAX_CAP_SOURCES(),
-          MIN_CAP_SOURCES(bothCapConfig.constants.length - 2),
-          op(Sale.Opcodes.EVERY, 2),
-          op(Sale.Opcodes.DUP, 0),
-          op(Sale.Opcodes.VAL, bothCapConfig.constants.length - 1),
-          op(Sale.Opcodes.EAGER_IF),
-        ]);
-
-        this.stateConfig = VM.vmStateCombiner(this.stateConfig, bothCapConfig);
-        return this;
-      } else {
-        this.stateConfig.constants.push(
-=======
         bothCapConfig.sources[0] = 
           concat([
             bothCapConfig.sources[0],
@@ -488,25 +332,10 @@
       }
       else {
         this.constants.push(
->>>>>>> 8473af2b
           parseUnits(options.maxWalletCap.toString()).add(1),
           parseUnits(options.minWalletCap.toString()).sub(1),
           ethers.constants.MaxUint256
         );
-<<<<<<< HEAD
-        this.stateConfig.sources[0] = concat([
-          this.stateConfig.sources[0],
-          op(Sale.Opcodes.VAL, this.stateConfig.constants.length - 3),
-          MAX_CAP_SOURCES(),
-          MIN_CAP_SOURCES(this.stateConfig.constants.length - 2),
-          op(Sale.Opcodes.EVERY, 2),
-          op(Sale.Opcodes.DUP, 0),
-          op(Sale.Opcodes.VAL, this.stateConfig.constants.length - 1),
-          op(Sale.Opcodes.EAGER_IF),
-        ]);
-        this.stateConfig.stackLength =
-          Number(this.stateConfig.stackLength) + 25;
-=======
         this.sources[0] = 
           concat([
             this.sources[0],
@@ -521,45 +350,40 @@
         this.stackLength = Number(
           this.stackLength
         ) + 25;
->>>>>>> 8473af2b
 
         return this;
       }
-    } else {
+    }
+
+    else {
       throw new Error('Invalid arguments');
     }
   }
 }
 
+
 /**
- * @public - A sub-class of PriceCurve for creating a Fixed Price sale type.
- * The price is a constant value over the span of the sale.
- *
- * @example
- * ```typescript
- * //For generating a Fixed Price sale type pass in the required arguments to the constructor.
- * const saleType = new FixedPrice(price)
- *
- */
+* @public - A sub-class of PriceCurve for creating a Fixed Price sale type. 
+* The price is a constant value over the span of the sale.
+* 
+* @example
+* ```typescript
+* //For generating a Fixed Price sale type pass in the required arguments to the constructor.
+* const saleType = new FixedPrice(price) 
+* 
+*/
 export class FixedPrice extends PriceCurve {
-  /**
-   * Constructs a new raw FixedPrice sale type to be used in a Sale contract.
-   *
-   * @param price - The constant price of the rTKN.
-   * @param erc20decimals - (optional) Number of decimals of the reserve asset (default value 18).
-   *
-   * @returns a VM StateConfig
-   *
-   */
+
+  /**
+  * Constructs a new raw FixedPrice sale type to be used in a Sale contract.
+  * 
+  * @param price - The constant price of the rTKN.
+  * @param erc20decimals - (optional) Number of decimals of the reserve asset (default value 18). 
+  *
+  * @returns a VM StateConfig
+  *
+  */ 
   constructor(price: number, erc20decimals: number = 18) {
-<<<<<<< HEAD
-    super({
-      constants: [parseUnits(price.toString(), erc20decimals)],
-      sources: [FixedPrice.FIXED_PRICE_SOURCES()],
-      stackLength: 1,
-      argumentsLength: 0,
-    });
-=======
     super(
       {
         constants: [
@@ -572,40 +396,44 @@
         argumentsLength: 0
       }
     )
->>>>>>> 8473af2b
   }
 
   // fixed price script
-  public static FIXED_PRICE_SOURCES = () => concat([op(Sale.Opcodes.VAL, 0)]);
+  public static FIXED_PRICE_SOURCES = () =>
+    concat([
+      op(Sale.Opcodes.VAL, 0)
+    ]);
 }
 
+
 /**
- * @public - A sub-class of PriceCurve for creating an vLBP i.e virtual LBP sale type.
- *
- * @remark - It is called virtual FLO or LBP because there is no actual seeding required.
- * Price starts at 'startPrice' and goes to down over the span of the sale's duration
- * if no buys happen. If buys happen then price will go up (exactly like the real LBP)
- *
- * @example
- * ```typescript
- * //For generating a vLBP sale type pass in the required arguments to the constructor.
- * const saleType = new vLBP(startPrice, startTimestamp, endTimestamp, minimumRaise, initialSupply)
- *
- */
+* @public - A sub-class of PriceCurve for creating an vLBP i.e virtual LBP sale type. 
+* 
+* @remark - It is called virtual FLO or LBP because there is no actual seeding required.
+* Price starts at 'startPrice' and goes to down over the span of the sale's duration
+* if no buys happen. If buys happen then price will go up (exactly like the real LBP)
+*
+* @example
+* ```typescript
+* //For generating a vLBP sale type pass in the required arguments to the constructor.
+* const saleType = new vLBP(startPrice, startTimestamp, endTimestamp, minimumRaise, initialSupply) 
+* 
+*/
 export class vLBP extends PriceCurve {
-  /**
-   * Constructs a new raw vLBP sale type to be used in a Sale contract.
-   *
-   * @param startPrice - The starting price of the sale for rTKN.
-   * @param startTimestamp - Start timestamp of the sale for rTKN.
-   * @param endTimestamp - End timestamp of the sale.
-   * @param minimumRaise - Used for virtualizing the seed amount and calculating the assets' weights.
-   * @param initialSupply - Used for calculating the assets' weights.
-   * @param erc20decimals - (optional) Number of decimals of the reserve asset. (default value 18)
-   *
-   * @returns a VM StateConfig
-   *
-   */
+
+  /**
+  * Constructs a new raw vLBP sale type to be used in a Sale contract.
+  * 
+  * @param startPrice - The starting price of the sale for rTKN.
+  * @param startTimestamp - Start timestamp of the sale for rTKN.
+  * @param endTimestamp - End timestamp of the sale.
+  * @param minimumRaise - Used for virtualizing the seed amount and calculating the assets' weights.
+  * @param initialSupply - Used for calculating the assets' weights.
+  * @param erc20decimals - (optional) Number of decimals of the reserve asset. (default value 18)
+  * 
+  * @returns a VM StateConfig
+  *
+  */ 
   constructor(
     startPrice: number,
     startTimestamp: number,
@@ -614,26 +442,6 @@
     initialSupply: number,
     erc20decimals: number = 18
   ) {
-<<<<<<< HEAD
-    let raiseDuration = endTimestamp - startTimestamp;
-    let balanceReserve = minimumRaise * 5;
-    let initWeight = (initialSupply * startPrice) / balanceReserve;
-    let weightChange = (initWeight - 1) / raiseDuration;
-    super({
-      constants: [
-        parseUnits(balanceReserve.toString(), erc20decimals),
-        parseUnits(initWeight.toString()),
-        parseUnits(weightChange.toFixed(5).toString()),
-        startTimestamp,
-        parseUnits((1).toString()),
-      ],
-      sources: [vLBP.vLBP_SOURCES()],
-      stackLength: 15,
-      argumentsLength: 0,
-    });
-  }
-
-=======
         let raiseDuration = endTimestamp - startTimestamp;
         let balanceReserve = minimumRaise * 5;
         let initWeight = (initialSupply * startPrice) / balanceReserve;
@@ -656,7 +464,6 @@
         )
       }
   
->>>>>>> 8473af2b
   //vLBP script
   public static vLBP_SOURCES = () =>
     concat([
@@ -679,52 +486,37 @@
 }
 
 /**
- * @public - A sub-class of PriceCurve for creating an linear Increasing sale type.
- *
- * @rematks - Price starts at 'startPrice' and goes to 'endPrice' over the span of the sale's duration.
- *
- * @example
- * ```typescript
- * //For generating a Increasing Price sale type pass in the required arguments to the constructor.
- * const saleType = new IncreasingPrice(startPrice, endPrice, startTimestamp, endTimestamp)
- *
- */
+* @public - A sub-class of PriceCurve for creating an linear Increasing sale type. 
+* 
+* @rematks - Price starts at 'startPrice' and goes to 'endPrice' over the span of the sale's duration.
+*
+* @example
+* ```typescript
+* //For generating a Increasing Price sale type pass in the required arguments to the constructor.
+* const saleType = new IncreasingPrice(startPrice, endPrice, startTimestamp, endTimestamp)
+* 
+*/
 export class IncreasingPrice extends PriceCurve {
-  /**
-   * Constructs a new raw linear Increasing Price sale type to be used in a Sale contract.
-   *
-   * @param startPrice - The starting price of the sale for rTKN.
-   * @param endPrice - The ending price of the sale for rTKN.
-   * @param startTimestamp - Start timestamp of the sale.
-   * @param endTimestamp - End timestamp of the sale
-   * @param erc20decimals - (optional) Number of decimals of the reserve asset. (default value 18)
-   *
-   * @returns a VM StateConfig
-   *
-   */
-  constructor(
+
+  /**
+  * Constructs a new raw linear Increasing Price sale type to be used in a Sale contract.
+  * 
+  * @param startPrice - The starting price of the sale for rTKN.
+  * @param endPrice - The ending price of the sale for rTKN.
+  * @param startTimestamp - Start timestamp of the sale.
+  * @param endTimestamp - End timestamp of the sale
+  * @param erc20decimals - (optional) Number of decimals of the reserve asset. (default value 18)
+  * 
+  * @returns a VM StateConfig
+  * 
+  */ 
+  constructor(    
     startPrice: number,
     endPrice: number,
     startTimestamp: number,
     endTimestamp: number,
     erc20decimals: number = 18
   ) {
-<<<<<<< HEAD
-    let raiseDuration = endTimestamp - startTimestamp;
-    let priceChange = (endPrice - startPrice) / raiseDuration;
-    super({
-      constants: [
-        parseUnits(startPrice.toString(), erc20decimals),
-        parseUnits(endPrice.toString(), erc20decimals),
-        parseUnits(priceChange.toFixed(5).toString()),
-        startTimestamp,
-      ],
-      sources: [IncreasingPrice.INC_PRICE_SOURCES()],
-      stackLength: 10,
-      argumentsLength: 0,
-    });
-  }
-=======
       let raiseDuration = endTimestamp - startTimestamp;
       let priceChange = (endPrice - startPrice) / raiseDuration;
       super(
@@ -743,7 +535,6 @@
         }
       )
     }
->>>>>>> 8473af2b
 
   // linear increasing price script
   public static INC_PRICE_SOURCES = () =>
@@ -758,76 +549,10 @@
       op(Sale.Opcodes.VAL, 1),
       op(Sale.Opcodes.MIN, 2),
     ]);
-}
+};
+
 
 /**
-<<<<<<< HEAD
- * @public - A class used for creating a VM state for Sale's canEnd/StartStateConfig based on timestamp.
- *
- * @remarks - If the VM result is greater than '0' then sale can start/end and if it is '0' it simply
- * cannot. The basic constructed object is a simple timestamp based condition for sale's
- * canStart/EndStateConfig, but with using the methods in the class more complex conditions
- * can be created for how the sale's duration will work.
- *
- * @important - Like all the method calls, order of calling methods in this class is important in order to produce
- * the desired result, although calling in any order will produce a reliable result, that depends on what the
- * intention is. For example 'applyOwner' should be called at last in order to apply the ownership over the whole script.
- * The general methods calling order in this class is:
- *    1.applyExtarTime
- *    2.applyOwner
- *
- * @example
- * ```typescript
- * //For generating a canStart/End StateConfig for the sale pass in the required arguments to the constructor.
- * const saleType = new SaleDuration(timestamp)
- *
- */
-export class SaleDuration {
-  public stateConfig: StateConfig;
-
-  /**
-   * Constructs a new canStart/End config to be used in a Sale contract's canStart/End functions.
-   *
-   * @param timestamp - Timestamp that will be used in constructor to create a simple time based canStart/End condition.
-   * If the current timestamp is greater than 'timestamp' the sale can start/end and if not the sale cannot start/end.
-   *
-   * @returns a VM StateConfig
-   *
-   */
-  constructor(readonly timestamp: BigNumberish) {
-    if (!BigNumber.isBigNumber(timestamp)) {
-      timestamp = BigNumber.from(timestamp);
-    }
-
-    this.stateConfig = {
-      constants: [timestamp],
-      sources: [
-        concat([
-          op(Sale.Opcodes.BLOCK_TIMESTAMP),
-          op(Sale.Opcodes.VAL, 0),
-          op(Sale.Opcodes.GREATER_THAN),
-        ]),
-      ],
-      stackLength: 3,
-      argumentsLength: 0,
-    };
-  }
-
-  /**
-   * Method to apply extra time to the sale duration. if the extra time criteria which is raising more
-   * than 'extraTimeAmount' has been met the sale continue for longer (for 'extraTime' more minutes).
-   *
-   * @important - If the sale has extra time discount, it is important that this method to be applied for canEndStateConfig of the sale.
-   * @important - This method is designed for sale's canEndStateConfig and should 'not' be used for canStart
-   * @see PriceCurve.applyExtraTimeDiscount - to deploy a sale that has discount when it goes into extra time.
-   *
-   * @param extraTime - The amount of time (in minutes) that sale can continue for, if the extra time criteria has been met.
-   * @param extraTimeAmount - The criteria for extra time, if the raised amount exceeds this amount then the raise can continue into extra time.
-   *
-   * @returns a VM StateConfig
-   *
-   */
-=======
 * @public - A class used for creating a VM state for Sale's canEnd/StartStateConfig based on timestamp. 
 * 
 * @remarks - If the VM result is greater than '0' then sale can start/end and if it is '0' it simply 
@@ -889,40 +614,22 @@
   * @returns this
   *
   */
->>>>>>> 8473af2b
   public applyExtraTime(
-    extraTime: BigNumberish,
-    extraTimeAmount: BigNumberish
-  ): this {
-    if (!BigNumber.isBigNumber(extraTime)) {
-      extraTime = BigNumber.from(extraTime);
-    }
-    if (!BigNumber.isBigNumber(extraTimeAmount)) {
-      extraTimeAmount = BigNumber.from(extraTimeAmount);
-    }
-
-<<<<<<< HEAD
-    const EXTRA_TIME = () =>
-      concat([
-        op(Sale.Opcodes.TOTAL_RESERVE_IN),
-        op(Sale.Opcodes.VAL, 2),
-        op(Sale.Opcodes.LESS_THAN),
-        op(Sale.Opcodes.EVERY, 2),
-        op(Sale.Opcodes.BLOCK_TIMESTAMP),
-        op(Sale.Opcodes.VAL, 1),
-        op(Sale.Opcodes.GREATER_THAN),
-        op(Sale.Opcodes.ANY, 2),
-      ]);
-
-    const ExtraTimeAmount = parseUnits(extraTimeAmount.toString());
-    const ExtraTime = extraTime.mul(60).add(this.timestamp);
-    this.stateConfig.constants.push(ExtraTime, ExtraTimeAmount);
-    this.stateConfig.sources[0] = concat([
-      this.stateConfig.sources[0],
-      EXTRA_TIME(),
+    extraTime: number,
+    extraTimeAmount: number, 
+  ) : this {
+  const EXTRA_TIME = () =>
+    concat([
+      op(Sale.Opcodes.TOTAL_RESERVE_IN),
+      op(Sale.Opcodes.VAL, 2),
+      op(Sale.Opcodes.LESS_THAN),
+      op(Sale.Opcodes.EVERY, 2),
+      op(Sale.Opcodes.BLOCK_TIMESTAMP),
+      op(Sale.Opcodes.VAL, 1),
+      op(Sale.Opcodes.GREATER_THAN),
+      op(Sale.Opcodes.ANY, 2),
     ]);
-    this.stateConfig.stackLength = Number(this.stateConfig.stackLength) + 10;
-=======
+
     const ExtraTimeAmount = parseUnits(
       extraTimeAmount.toString()
     );
@@ -938,31 +645,11 @@
     this.stackLength = Number(
       this.stackLength
     ) + 10;
->>>>>>> 8473af2b
 
     return this;
-  }
-
-  /**
-<<<<<<< HEAD
-   * Method to apply owner to the sale's canStart and/or canEnd function.
-   * Sale's canStart/End functions are public and can be triggered by anyone when the criteria is met, but with using this method for sale's
-   * canStart/EndStateConfig, it can configured in a way that only a certain address can actually trigger the sale's start/end functions.
-   *
-   * @important - applyOwnership will apply the ownership over the StateConfig it is been called for, so the order of call is important to get
-   * the desired result.
-   *
-   * @param ownerAddress - The address that will be the owner, only this wallet address can start or end a raise if this method is applied.
-   *
-   * @returns a VM StateConfig
-   *
-   */
-  public applyOwnership(ownerAddress: string): this {
-    this.stateConfig = VM.makeOwner(this.stateConfig, ownerAddress);
-    return this;
-  }
-}
-=======
+  };  
+
+  /**
   * Method to apply owner to the sale's canStart and/or canEnd function. 
   * Sale's canStart/End functions are public and can be triggered by anyone when the criteria is met, but with using this method for sale's
   * canStart/EndStateConfig, it can configured in a way that only a certain address can actually trigger the sale's start/end functions.
@@ -1118,5 +805,4 @@
     
     return this; 
   };
-};
->>>>>>> 8473af2b
+};