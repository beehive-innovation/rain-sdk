--- conflicted
+++ resolved
@@ -150,7 +150,6 @@
 
 export const mockSubgraphReceipt = () => {};
 
-<<<<<<< HEAD
 /**
  * Time related helpers
  */
@@ -255,7 +254,8 @@
     objectEvent.data,
     objectEvent.topics
   );
-=======
+};
+
 export function arg(valIndex: number): number {
   let arg = 1;
   arg <<= 7;
@@ -306,5 +306,4 @@
   } else {
     await signers[0].sendTransaction(tx);
   }
->>>>>>> 99c7033b
-};+}